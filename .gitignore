# Prerequisites
*.d

# Compiled Object files
*.slo
*.lo
*.o
*.obj

# Precompiled Headers
*.gch
*.pch

# Compiled Dynamic libraries
*.so
*.dylib
*.dll

# Fortran module files
*.mod
*.smod

# Compiled Static libraries
*.lai
*.la
*.a
*.lib

# Executables
*.exe
*.out
*.app

# Builds
build

# Doc builds
doc

# mac stuff
.DS_store
papers/~$method_explanation.pptx
.ipynb_checkpoints

# test details
std.err
std.out
tests/**/cato.x
tests/**/*.txt
tests/**/*.png
tests/**/*.error
tests/**/*.ipynb
tests/**/*/timing.csv
tests/**/*/timing_summary.yaml
tests/integrated/**/input_source_value.dat
tests/integrated/**/boundary_pressure_input_value.dat

*.h5
*.xdmf


# VS code settings
.vscode/settings.json

*.pvts
*.vtk
*.vts
*.pvsm
<<<<<<< HEAD
*.pvts
*.vts
=======

>>>>>>> c88dbab6
*.pyc
*.avi
scripts/sandbox.ipynb
tests/integrated/double_shear_2/memcheck.sh
misc/~$grid_layout.pptx
scripts/mach_cone_testing.ipynb
scripts/reconstruction_testing.ipynb

# Ignore Intel advisor results
tests/integrated/*/advi
tests/integrated/*/out
*.csv
*.xlsx
instruments*

# integrated test details
tests/integrated/converge_characteristic_growth/symmetric.ini
tests/integrated/converge_characteristic_growth/perturbed.ini
tests/integrated/sod_1d/output<|MERGE_RESOLUTION|>--- conflicted
+++ resolved
@@ -66,12 +66,8 @@
 *.vtk
 *.vts
 *.pvsm
-<<<<<<< HEAD
 *.pvts
 *.vts
-=======
-
->>>>>>> c88dbab6
 *.pyc
 *.avi
 scripts/sandbox.ipynb
