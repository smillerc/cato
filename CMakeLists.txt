--- conflicted
+++ resolved
@@ -60,37 +60,6 @@
 set(CMAKE_ARCHIVE_OUTPUT_DIRECTORY ${CMAKE_BINARY_DIR}/lib)
 set(CMAKE_RUNTIME_OUTPUT_DIRECTORY ${CMAKE_BINARY_DIR}/bin)
 
-<<<<<<< HEAD
-# Determine the host architecture, e.g. Intel Kabylake, and optimize for it
-include(OptimizeForArchitecture)
-optimizeforarchitecture()
-
-# Determine the number of cores (useful for single machine, shared-memory build)
-include(ProcessorCount)
-processorcount(N_CORES)
-
-# Enable ctest unit testing
-if(NOT ENABLE_TESTING)
-  set(ENABLE_TESTING Off)
-else()
-  if(NOT SERIAL_BUILD)
-    # The unit tests for the coarray portions assume 4 cores (or images). Certain indexing and other
-    # features will not be the same when the number of images is not what are expected
-    if(N_CORES LESS 6)
-      message(WARNING "N_CORES < 6, and the Coarray unit tests assume 4 cores " /
-                      "(coarray unit tests will not be enabled)")
-    else()
-      set(N_CORES 6)
-    endif()
-
-  endif()
-endif()
-
-# Default to a parallel build
-if(DISTRIBUTED_MEMORY AND SHARED_MEMORY)
-  message(FATAL_ERROR "Cannot enable DISTRIBUTED_MEMORY and SHARED_MEMORY at the same time")
-endif()
-=======
 # find_package(Python)
 # include(FindPythonModule)
 # FindPythonModule(fypp REQUIRED)
@@ -146,7 +115,6 @@
   HDF5
   COMPONENTS Fortran_HL Fortran
   REQUIRED)
->>>>>>> c91faeb5
 
 if(NOT SERIAL_BUILD)
   set(SERIAL_BUILD Off)
@@ -168,16 +136,6 @@
   set(DISTRIBUTED_MEMORY Off)
   set(SHARED_MEMORY On)
 endif()
-<<<<<<< HEAD
-
-# Packages
-find_package(Coarray REQUIRED)
-find_package(
-  HDF5
-  COMPONENTS Fortran_HL
-  REQUIRED)
-=======
->>>>>>> c91faeb5
 
 # Set compiler flags
 include(SetFortranFlags)
@@ -187,22 +145,12 @@
   set(ENABLE_PROFILING Off)
 endif()
 
-<<<<<<< HEAD
-
 if(CMAKE_BUILD_TYPE STREQUAL "RELEASE")
   message(STATUS "Compile Flags: ${CMAKE_Fortran_FLAGS} ${CMAKE_Fortran_FLAGS_RELEASE} ")
 elseif(CMAKE_BUILD_TYPE STREQUAL "DEBUG")
   message(STATUS "Compile Flags: ${CMAKE_Fortran_FLAGS} ${CMAKE_Fortran_FLAGS_DEBUG}")
 endif()
 
-=======
-if(CMAKE_BUILD_TYPE STREQUAL "RELEASE")
-  message(STATUS "Compile Flags: ${CMAKE_Fortran_FLAGS} ${CMAKE_Fortran_FLAGS_RELEASE} ")
-elseif(CMAKE_BUILD_TYPE STREQUAL "DEBUG")
-  message(STATUS "Compile Flags: ${CMAKE_Fortran_FLAGS} ${CMAKE_Fortran_FLAGS_DEBUG}")
-endif()
-
->>>>>>> c91faeb5
 cmake_host_system_information(RESULT HOST_NAME QUERY HOSTNAME)
 cmake_host_system_information(RESULT N_PHYSICAL_CORES QUERY NUMBER_OF_PHYSICAL_CORES)
 cmake_host_system_information(RESULT N_LOGICAL_CORES QUERY NUMBER_OF_LOGICAL_CORES)
