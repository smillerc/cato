--- conflicted
+++ resolved
@@ -3,9 +3,6 @@
 add_library(globals lib/hermetic.f90 lib/globals.f90 lib/math_constants.f90
                     lib/floating_point_utilities.f90 lib/mod_timing.f90)
 target_link_libraries(globals PRIVATE ${Coarray_LIBRARIES})
-
-add_library(parallel lib/mod_parallel.f90)
-target_link_libraries(parallel PRIVATE ${Coarray_LIBRARIES})
 
 add_library(parallel lib/mod_parallel.f90)
 target_link_libraries(parallel PRIVATE ${Coarray_LIBRARIES})
@@ -89,12 +86,8 @@
          io
          finterp
          functional
-<<<<<<< HEAD
-         ${HDF5_HL_LIBRARIES})
-=======
          ${HDF5_HL_LIBRARIES}
          ${Coarray_LIBRARIES})
->>>>>>> 8f5c726b
 
 add_executable(cato.x main.f90)
 target_link_libraries(
