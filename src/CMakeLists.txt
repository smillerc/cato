add_library(globals lib/hermetic.f90 lib/globals.f90 lib/math_constants.f90
                    lib/floating_point_utilities.f90 lib/mod_timing.f90)

add_library(parallel lib/mod_parallel.f90)
target_link_libraries(parallel PRIVATE ${Coarray_LIBRARIES})

add_library(ini_parser third_party/ini_parser/cfgio_mod.f90
                       third_party/ini_parser/string_conv_mod.f90)

add_library(finterp third_party/finterp/linear_interpolation_module.f90)

add_library(functional third_party/functional/mod_functional.f90
                       third_party/functional/mod_interfaces.f90)

add_library(io lib/io/mod_hdf5.f90 lib/io/mod_input.f90)

add_library(eos lib/equation_of_state.f90)

include_directories(${HDF5_INCLUDE_DIRS})
target_include_directories(io PUBLIC ${HDF5_INCLUDE_DIRS})

target_link_libraries(io PUBLIC globals ini_parser ${HDF5_LIBRARIES}
                                ${HDF5_HL_LIBRARIES})
target_link_libraries(eos PUBLIC io)

add_library(utilities lib/limiters/slope_limiter.f90)
target_link_libraries(utilities PUBLIC globals)

add_library(
  geometry
  lib/geometry/mach_cone.f90
  lib/geometry/mach_cone_utilities.f90
  lib/geometry/midpoint_mach_cone.f90
  lib/geometry/corner_mach_cone.f90
  # lib/geometry/cone.f90
  lib/geometry/geometry.f90
  lib/domain/grid_type.f90
  lib/domain/regular_2d_grid.f90
  lib/domain/grid_factory.f90
  lib/geometry/vector_2d.f90
  lib/geometry/vector.f90
  lib/geometry/quad_cell.f90)

target_link_libraries(geometry PUBLIC globals io eos)

add_library(
  cato
  lib/finite_volume_scheme/mod_fluid.f90
  lib/io/contour_writer.f90
  lib/boundary_conditions/boundary_conditions.f90
  lib/boundary_conditions/zero_gradient_bc.f90
  lib/boundary_conditions/periodic_bc.f90
  lib/boundary_conditions/pressure_input_bc.f90
  lib/boundary_conditions/reflection_bc.f90
  lib/boundary_conditions/bc_factory.f90
  lib/source_terms/source_factory.f90
  lib/source_terms/mod_source.f90
  lib/source_terms/energy_source.f90
  lib/domain/fluxes.f90
  lib/evolution_operator/abstract_evo_operator.f90
  lib/evolution_operator/local_evo_operator.f90
  lib/evolution_operator/evo_operator_factory.f90
  lib/reconstruction/gradients.f90
  lib/reconstruction/abstract_reconstruction.f90
  lib/reconstruction/first_order_reconstruction.f90
  lib/reconstruction/second_order_sgg_reconstruction.f90
  lib/reconstruction/second_order_sgg_structured_reconstruction.f90
  lib/reconstruction/second_order_dbl_reconstruction.f90
  lib/reconstruction/reconstruction_factory.f90
  lib/finite_volume_scheme/fv_scheme.f90
  lib/integrand.f90
  lib/integrators/strategy.f90
  lib/integrators/surrogate.f90
  lib/integrators/time_integrator_factory.f90
  lib/integrators/heun_2nd_order.f90
  lib/integrators/ssp_runge_kutta_3rd_order.f90
  lib/integrators/ralston_2nd_order.f90)

# target_compile_options(cato PUBLIC ${Coarray_COMPILE_OPTIONS})
target_link_libraries(
  cato
  PUBLIC eos
         globals
         geometry
         utilities
         io
         finterp
<<<<<<< HEAD
         functional
=======
         functional # functional # ${Coarray_LIBRARIES}
         ${HDF5_LIBRARIES}
>>>>>>> c637bfa8
         ${HDF5_HL_LIBRARIES})

add_executable(cato.x main.f90)
target_link_libraries(
  cato.x
  cato
  functional
  finterp
  parallel
  ${HDF5_LIBRARIES}
  ${HDF5_HL_LIBRARIES}
  ${Coarray_LIBRARIES})

# include_directories(${HDF5_INCLUDE_DIRS})

# add_library( cato lib/globals.f90 lib/math_constants.f90
# third_party/ini_parser/cfgio_mod.f90
# third_party/ini_parser/string_conv_mod.f90
# third_party/finterp/linear_interpolation_module.f90
# third_party/functional/mod_functional.f90
# third_party/functional/mod_interfaces.f90 lib/io/mod_hdf5.f90
# lib/io/mod_input.f90 lib/equation_of_state.f90 lib/limiters/slope_limiter.f90
# lib/domain/grid_type.f90 lib/domain/regular_2d_grid.f90
# lib/domain/grid_factory.f90 lib/geometry/vector_2d.f90 lib/geometry/vector.f90
# lib/geometry/mach_cone_geometry.f90 lib/geometry/quad_cell.f90
# lib/io/contour_writer.f90 lib/boundary_conditions/boundary_conditions.f90
# lib/boundary_conditions/periodic_bc.f90 lib/boundary_conditions/bc_factory.f90
# lib/domain/fluxes.f90 lib/evolution_operator/abstract_evo_operator.f90
# lib/evolution_operator/local_evo_operator.f90
# lib/reconstruction/abstract_reconstruction.f90
# lib/reconstruction/first_order_reconstruction.f90
# lib/reconstruction/second_order_reconstruction.f90
# lib/reconstruction/reconstruction_factory.f90
# lib/finite_volume_scheme/fv_scheme.f90 lib/finite_volume_scheme/cato.f90
# lib/integrand.f90 lib/integrators/strategy.f90 lib/integrators/surrogate.f90
# lib/integrators/time_integrator_factory.f90
# lib/integrators/runge_kutta_2nd_order.f90)

# set_property(TARGET cato PROPERTY INTERPROCEDURAL_OPTIMIZATION FALSE)
# set_target_properties(cato PROPERTIES INTERPROCEDURAL_OPTIMIZATION FALSE)

# target_link_libraries(cato ${HDF5_LIBRARIES} ${HDF5_HL_LIBRARIES})

# add_executable(cato.x main.f90) set_property(TARGET cato.x PROPERTY
# INTERPROCEDURAL_OPTIMIZATION FALSE) set_target_properties(cato.x PROPERTIES
# INTERPROCEDURAL_OPTIMIZATION FALSE) # message(STATUS
# "INTERPROCEDURAL_OPTIMIZATION: " # ${INTERPROCEDURAL_OPTIMIZATION})
# target_link_libraries(cato.x cato)<|MERGE_RESOLUTION|>--- conflicted
+++ resolved
@@ -85,12 +85,7 @@
          utilities
          io
          finterp
-<<<<<<< HEAD
          functional
-=======
-         functional # functional # ${Coarray_LIBRARIES}
-         ${HDF5_LIBRARIES}
->>>>>>> c637bfa8
          ${HDF5_HL_LIBRARIES})
 
 add_executable(cato.x main.f90)
