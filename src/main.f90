! MIT License
! Copyright (c) 2019 Sam Miller
! Permission is hereby granted, free of charge, to any person obtaining a copy
! of this software and associated documentation files (the "Software"), to deal
! in the Software without restriction, including without limitation the rights
! to use, copy, modify, merge, publish, distribute, sublicense, and/or sell
! copies of the Software, and to permit persons to whom the Software is
! furnished to do so, subject to the following conditions:
!
! The above copyright notice and this permission notice shall be included in all
! copies or substantial portions of the Software.
!
! THE SOFTWARE IS PROVIDED "AS IS", WITHOUT WARRANTY OF ANY KIND, EXPRESS OR
! IMPLIED, INCLUDING BUT NOT LIMITED TO THE WARRANTIES OF MERCHANTABILITY,
! FITNESS FOR A PARTICULAR PURPOSE AND NONINFRINGEMENT. IN NO EVENT SHALL THE
! AUTHORS OR COPYRIGHT HOLDERS BE LIABLE FOR ANY CLAIM, DAMAGES OR OTHER
! LIABILITY, WHETHER IN AN ACTION OF CONTRACT, TORT OR OTHERWISE, ARISING FROM,
! OUT OF OR IN CONNECTION WITH THE SOFTWARE OR THE USE OR OTHER DEALINGS IN THE
! SOFTWARE.

program cato
#ifdef USE_OPENMP
  use omp_lib
#endif /* USE_OPENMP */

  use, intrinsic :: iso_fortran_env, only: ik => int32, rk => real64, std_out => output_unit, std_error => error_unit
  use mod_error, only: ALL_OK, error_msg
  use mod_contour_writer, only: contour_writer_t
  use mod_globals, only: print_version_stats, open_debug_files
  use mod_units, only: set_output_unit_system, io_time_label, io_time_units
  use mod_input, only: input_t
  use mod_nondimensionalization, only: set_scale_factors, t_0
  use mod_timing, only: timer_t, get_timestep
<<<<<<< HEAD
  use mod_finite_volume_schemes, only: finite_volume_scheme_t, make_fv_scheme
  use mod_fluid, only: fluid_t
  use mod_integrand, only: integrand_t
  use mod_grid, only: grid_t
=======
  use mod_master_puppeteer, only: master_puppeteer_t, make_master
>>>>>>> c91faeb5
  use mod_eos, only: set_equation_of_state

  implicit none

  character(150) :: command_line_arg
  character(50) :: input_filename
  integer(ik) :: error_code = 0
  type(input_t) :: input
<<<<<<< HEAD
  class(finite_volume_scheme_t), pointer :: fv
  type(fluid_t) :: U
=======
  class(master_puppeteer_t), pointer :: master
>>>>>>> c91faeb5

  type(contour_writer_t) :: contour_writer
  type(timer_t) :: timer
  real(rk) :: time = 0.0_rk
  real(rk) :: delta_t = 0.0_rk
  real(rk) :: next_output_time = 0.0_rk
  integer(ik) :: iteration = 0
  integer(ik) :: last_io_iteration = 0
  logical :: file_exists = .false.
<<<<<<< HEAD
  character(len=5) :: image_name[*] = ''
  ! real(rk), dimension(:,:), allocatable :: sound_speed

  write(image_name[this_image()], '(i0)') this_image()
  open(std_error, file='cato.error')
=======
  real(rk) :: contour_interval_dt, max_time

  open(std_error, file='std.err')
>>>>>>> c91faeb5

  ! ascii art for the heck of it :)
  if (this_image() == 1) then
    write(std_out, '(a)')
    write(std_out, '(a)') "  ______      ___   .___________.  ______  "
    write(std_out, '(a)') " /      |    /   \  |           | /  __  \ "
    write(std_out, '(a)') "|  ,----'   /  ^  \ `---|  |----`|  |  |  |"
    write(std_out, '(a)') "|  |       /  /_\  \    |  |     |  |  |  |"
    write(std_out, '(a)') "|  `----. /  _____  \   |  |     |  `--'  |"
    write(std_out, '(a)') " \______|/__/     \__\  |__|      \______/ "
    write(std_out, '(a)')
    write(std_out, '(a, i0, a)') "Running on ", num_images(), " images"
  end if

#ifdef USE_OPENMP
  write(std_out, '(a, i0, a)') "Running with ", omp_get_max_threads(), " OpenMP threads"
#endif /* USE_OPENMP */

  call open_debug_files()
  call print_version_stats()
  call get_command_argument(1, command_line_arg)
  input_filename = trim(command_line_arg)

  inquire(file=trim(input_filename), exist=file_exists)

  if(.not. file_exists) then
    call error_msg(module='cato', procedure='main', &
                   message="CATO input (input.ini) file not found", file_name=__FILE__, line_number=__LINE__)
  end if

  call input%read_from_ini(input_filename)
  call input%display_config()

  call set_equation_of_state(input)
  call set_output_unit_system(input%unit_system)

<<<<<<< HEAD
  fv => make_fv_scheme(input)
  ! U => new_fluid(input, fv)
  call U%initialize(input, fv)

  contour_writer = contour_writer_t(input=input)
=======
  master => make_master(input)
  contour_writer = contour_writer_t(input)

  ! Non-dimensionalize
  contour_interval_dt = input%contour_interval_dt / t_0
  max_time = input%max_time / t_0
>>>>>>> c91faeb5

  if(input%restart_from_file) then
    time = master%time / t_0
    next_output_time = time + contour_interval_dt
    iteration = master%iteration
  else
    next_output_time = next_output_time + contour_interval_dt
    call contour_writer%write_contour(master, time, iteration)
  end if

  if (this_image() == 1) then
    print *
    write(std_out, '(a)') '--------------------------------------------'
    write(std_out, '(a)') ' Starting time loop:'
    write(std_out, '(a)') '--------------------------------------------'
    print *
  end if
  error stop

  call timer%start()
  if(input%use_constant_delta_t) then
    delta_t = input%initial_delta_t / t_0
  else
    if(input%initial_delta_t > 0.0_rk) then
      delta_t = input%initial_delta_t / t_0
      write(std_out, '(a, es10.3)') "Starting timestep (given via input, not calculated):", delta_t
    else
      delta_t = 0.1_rk * get_timestep(cfl=input%cfl, master=master)
    endif
  end if

  call master%set_time(time, delta_t, iteration)

  ! if(input%restart_from_file) then
  write(std_out, '(a, es10.3)') "Starting time:", time
  write(std_out, '(a, es10.3)') "Starting timestep:", delta_t
  ! end if

  do while(time < max_time .and. iteration < input%max_iterations)

    write(std_out, '(2(a, es10.3), a, i0)') 'Time =', time * io_time_units * t_0, &
      ' '//trim(io_time_label)//', Delta t =', delta_t * t_0, ' s, Iteration: ', iteration

    ! call master%apply_source_terms(conserved_vars=U%conserved_vars, &
    !                            lbounds=bounds)
    ! Integrate in time
    call master%integrate(dt=delta_t, error_code=error_code)

    if(error_code /= ALL_OK) then
      write(std_error, '(a)') 'Something went wrong in the time integration, saving to disk and exiting...'
      write(std_out, '(a)') 'Something went wrong in the time integration, saving to disk and exiting...'
      call contour_writer%write_contour(master, time, iteration)
      error stop 1
    end if

    time = time + delta_t
    iteration = iteration + 1
    call master%set_time(time, delta_t, iteration)
    call timer%log_time(iteration, delta_t)

    ! I/O
    if(time >= next_output_time) then
      next_output_time = next_output_time + contour_interval_dt
      write(std_out, '(a, es10.3, a)') 'Saving Contour, Next Output Time: ', &
        next_output_time * t_0 * io_time_units, ' '//trim(io_time_label)
      call contour_writer%write_contour(master, time, iteration)
      last_io_iteration = iteration
    end if

    if(.not. input%use_constant_delta_t) delta_t = get_timestep(cfl=input%cfl, master=master)
  end do

  call timer%stop()
<<<<<<< HEAD
  deallocate(fv)
  ! deallocate(U)
  ! deallocate(sound_speed)
=======

  ! One final contour output (if necessary)
  if(iteration > last_io_iteration) call contour_writer%write_contour(master, time, iteration)

  deallocate(master)
>>>>>>> c91faeb5

  call timer%output_stats()
  close(std_error)
end program<|MERGE_RESOLUTION|>--- conflicted
+++ resolved
@@ -31,14 +31,7 @@
   use mod_input, only: input_t
   use mod_nondimensionalization, only: set_scale_factors, t_0
   use mod_timing, only: timer_t, get_timestep
-<<<<<<< HEAD
-  use mod_finite_volume_schemes, only: finite_volume_scheme_t, make_fv_scheme
-  use mod_fluid, only: fluid_t
-  use mod_integrand, only: integrand_t
-  use mod_grid, only: grid_t
-=======
   use mod_master_puppeteer, only: master_puppeteer_t, make_master
->>>>>>> c91faeb5
   use mod_eos, only: set_equation_of_state
 
   implicit none
@@ -47,12 +40,7 @@
   character(50) :: input_filename
   integer(ik) :: error_code = 0
   type(input_t) :: input
-<<<<<<< HEAD
-  class(finite_volume_scheme_t), pointer :: fv
-  type(fluid_t) :: U
-=======
   class(master_puppeteer_t), pointer :: master
->>>>>>> c91faeb5
 
   type(contour_writer_t) :: contour_writer
   type(timer_t) :: timer
@@ -62,20 +50,12 @@
   integer(ik) :: iteration = 0
   integer(ik) :: last_io_iteration = 0
   logical :: file_exists = .false.
-<<<<<<< HEAD
-  character(len=5) :: image_name[*] = ''
-  ! real(rk), dimension(:,:), allocatable :: sound_speed
-
-  write(image_name[this_image()], '(i0)') this_image()
-  open(std_error, file='cato.error')
-=======
   real(rk) :: contour_interval_dt, max_time
 
   open(std_error, file='std.err')
->>>>>>> c91faeb5
 
   ! ascii art for the heck of it :)
-  if (this_image() == 1) then
+  if(this_image() == 1) then
     write(std_out, '(a)')
     write(std_out, '(a)') "  ______      ___   .___________.  ______  "
     write(std_out, '(a)') " /      |    /   \  |           | /  __  \ "
@@ -109,20 +89,12 @@
   call set_equation_of_state(input)
   call set_output_unit_system(input%unit_system)
 
-<<<<<<< HEAD
-  fv => make_fv_scheme(input)
-  ! U => new_fluid(input, fv)
-  call U%initialize(input, fv)
-
-  contour_writer = contour_writer_t(input=input)
-=======
   master => make_master(input)
   contour_writer = contour_writer_t(input)
 
   ! Non-dimensionalize
   contour_interval_dt = input%contour_interval_dt / t_0
   max_time = input%max_time / t_0
->>>>>>> c91faeb5
 
   if(input%restart_from_file) then
     time = master%time / t_0
@@ -133,7 +105,7 @@
     call contour_writer%write_contour(master, time, iteration)
   end if
 
-  if (this_image() == 1) then
+  if(this_image() == 1) then
     print *
     write(std_out, '(a)') '--------------------------------------------'
     write(std_out, '(a)') ' Starting time loop:'
@@ -196,17 +168,11 @@
   end do
 
   call timer%stop()
-<<<<<<< HEAD
-  deallocate(fv)
-  ! deallocate(U)
-  ! deallocate(sound_speed)
-=======
 
   ! One final contour output (if necessary)
   if(iteration > last_io_iteration) call contour_writer%write_contour(master, time, iteration)
 
   deallocate(master)
->>>>>>> c91faeb5
 
   call timer%output_stats()
   close(std_error)
