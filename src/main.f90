program cato

  use, intrinsic :: iso_fortran_env, only: ik => int32, rk => real64, output_unit, std_error => error_unit
  use mod_contour_writer, only: contour_writer_t
  use mod_globals, only: print_version_stats
  use mod_input, only: input_t
  use mod_timing, only: timer_t
  use mod_finite_volume_schemes, only: finite_volume_scheme_t, make_fv_scheme
  use mod_fluid, only: fluid_t, new_fluid
  use mod_integrand, only: integrand_t
  use mod_grid, only: grid_t
  use mod_eos, only: set_equation_of_state

  implicit none

  character(150) :: command_line_arg
  character(50) :: input_filename
  type(input_t) :: input
<<<<<<< HEAD
  ! class(cato_t), pointer  :: fv
  class(finite_volume_scheme_t), pointer :: fv
  class(fluid_t), pointer :: U
  ! type(cato_t) :: fv
  ! type(cato_t), target :: fv
=======
  class(finite_volume_scheme_t), pointer :: fv
  class(fluid_t), pointer :: U
>>>>>>> c637bfa8

  type(contour_writer_t) :: contour_writer
  type(timer_t) :: timer
  real(rk) :: time = 0.0_rk
  real(rk) :: delta_t
  real(rk) :: max_cs = 0.0_rk
  real(rk) :: next_output_time = 0.0_rk
  integer(ik) :: iteration = 0
  logical :: file_exists = .false.

  print *, 'std_error', std_error
  open(std_error, file='cato.error')

  ! ascii art for the heck of it :)
  write(output_unit, '(a)')
  write(output_unit, '(a)') "  ______      ___   .___________.  ______  "
  write(output_unit, '(a)') " /      |    /   \  |           | /  __  \ "
  write(output_unit, '(a)') "|  ,----'   /  ^  \ `---|  |----`|  |  |  |"
  write(output_unit, '(a)') "|  |       /  /_\  \    |  |     |  |  |  |"
  write(output_unit, '(a)') "|  `----. /  _____  \   |  |     |  `--'  |"
  write(output_unit, '(a)') " \______|/__/     \__\  |__|      \______/ "
  write(output_unit, '(a)')

  call print_version_stats()

  call get_command_argument(1, command_line_arg)
  input_filename = trim(command_line_arg)

  inquire(file=trim(input_filename), exist=file_exists)

  if(.not. file_exists) then
    error stop 'Error in main(), CATO input (*.ini) file not found, exiting...'
  end if

  call input%read_from_ini(input_filename)
  call set_equation_of_state(input)

  fv => make_fv_scheme(input)
  U => new_fluid(input, fv)

  contour_writer = contour_writer_t(input=input)
  call contour_writer%write_contour(U, fv, time, iteration)

  print *
  write(*, '(a)') '--------------------------------------------'
  write(*, '(a)') ' Starting time loop:'
  write(*, '(a)') '--------------------------------------------'
  print *

  call timer%start()

  do while(time < input%max_time .and. iteration < input%max_iterations)

    max_cs = U%get_max_sound_speed()
    delta_t = min(fv%grid%min_dx, fv%grid%min_dx) * input%cfl / max_cs
    write(*, '(2(a, es10.3), a)') 'Time =', time, ' [s], Delta t =', delta_t, ' [s]'

    call fv%apply_source_terms(conserved_vars=U%conserved_vars, &
                               lbounds=lbound(U%conserved_vars))
    ! Integrate in time
    call U%integrate(fv, delta_t)

    time = time + delta_t
    iteration = iteration + 1
    call fv%set_time(time, delta_t, iteration)

    ! I/O
    if(time >= next_output_time) then
      next_output_time = next_output_time + input%contour_interval_dt
      write(*, '(a, es10.3)') 'Saving Contour, Next Output Time: ', next_output_time
      call contour_writer%write_contour(U, fv, time, iteration)
    end if

  end do

  call timer%stop()
  deallocate(fv)
  deallocate(U)

  call timer%output_stats()
  close(std_error)
end program<|MERGE_RESOLUTION|>--- conflicted
+++ resolved
@@ -16,16 +16,8 @@
   character(150) :: command_line_arg
   character(50) :: input_filename
   type(input_t) :: input
-<<<<<<< HEAD
-  ! class(cato_t), pointer  :: fv
   class(finite_volume_scheme_t), pointer :: fv
   class(fluid_t), pointer :: U
-  ! type(cato_t) :: fv
-  ! type(cato_t), target :: fv
-=======
-  class(finite_volume_scheme_t), pointer :: fv
-  class(fluid_t), pointer :: U
->>>>>>> c637bfa8
 
   type(contour_writer_t) :: contour_writer
   type(timer_t) :: timer
