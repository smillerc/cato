--- conflicted
+++ resolved
@@ -140,7 +140,6 @@
     endif
 
     ! Integrate in time
-<<<<<<< HEAD
     if(input%use_constant_delta_t) then
       call master%integrate(error_code=error_code, dt=input%initial_delta_t / t_0)
     else
@@ -149,9 +148,6 @@
     delta_t = master%dt
     time = master%time
 
-=======
-    call master%integrate(dt=delta_t, error_code=error_code)
->>>>>>> cada84a8
     if(error_code /= ALL_OK) then
       write(std_error, '(a)') 'Something went wrong in the time integration, saving to disk and exiting...'
       write(std_out, '(a)') 'Something went wrong in the time integration, saving to disk and exiting...'
@@ -159,13 +155,6 @@
       error stop 1
     end if
 
-<<<<<<< HEAD
-=======
-    if(.not. input%use_constant_delta_t) delta_t = get_timestep(cfl=input%cfl, master=master)
-
-    new_time = time + delta_t
-
->>>>>>> cada84a8
     ! I/O
     if(abs(time - next_output_time) < epsilon(1.0_rk)) then
       next_output_time = next_output_time + contour_interval_dt
@@ -178,11 +167,7 @@
     end if
 
     ! Check for overshoots in the time for contour I/O. This will shore up the
-<<<<<<< HEAD
     ! next time to exactly match the contour interval
-=======
-    ! next time step to exactly match the contour interval
->>>>>>> cada84a8
     if(new_time > next_output_time) then
       delta_t = abs(next_output_time - time)
       new_time = time + delta_t
@@ -190,10 +175,6 @@
 
     time = new_time
     iteration = iteration + 1
-<<<<<<< HEAD
-=======
-    call master%set_time(time, delta_t, iteration)
->>>>>>> cada84a8
     call timer%log_time(iteration, delta_t)
   end do
 
