module mod_fluid
  use, intrinsic :: iso_fortran_env, only: ik => int32, rk => real64, std_err => error_unit, std_out => output_unit
  use, intrinsic :: ieee_arithmetic
  use mod_globals, only: debug_print, print_evolved_cell_data, print_recon_data, TINY_MACH
  use mod_abstract_reconstruction, only: abstract_reconstruction_t
  use mod_floating_point_utils, only: near_zero
  use mod_surrogate, only: surrogate
<<<<<<< HEAD
  use mod_parallel
=======
  use mod_units
>>>>>>> b3e62622
  use mod_boundary_conditions, only: boundary_condition_t
  use mod_strategy, only: strategy
  use mod_integrand, only: integrand_t
  use mod_surrogate, only: surrogate
  use mod_grid, only: grid_t
  use mod_input, only: input_t
  use mod_eos, only: eos
  use hdf5_interface, only: hdf5_file
  use mod_finite_volume_schemes, only: finite_volume_scheme_t
  use mod_abstract_evo_operator, only: abstract_evo_operator_t
  use mod_flux_tensor, only: operator(.dot.), H => flux_tensor_t
  use mod_time_integrator_factory, only: time_integrator_factory

  implicit none

  private
  public :: fluid_t, new_fluid

  type, extends(integrand_t) :: fluid_t
    real(rk), dimension(:, :, :), allocatable :: conserved_vars !< ((rho, rho*u, rho*v, rho*E), i, j); Conserved quantities
    integer(ik) :: ilo !< global min i index (cell-based w/ ghost included)
    integer(ik) :: ihi !< global max i index (cell-based w/ ghost included)
    integer(ik) :: jlo !< global min j index (cell-based w/ ghost included)
    integer(ik) :: jhi !< global max j index (cell-based w/ ghost included)
    integer(ik) :: ilo_img !< coarray image min i index (cell-based w/ ghost included)
    integer(ik) :: ihi_img !< coarray image max i index (cell-based w/ ghost included)
    integer(ik) :: jlo_img !< coarray image min j index (cell-based w/ ghost included)
    integer(ik) :: jhi_img !< coarray image max j index (cell-based w/ ghost included)
  contains
    procedure, public :: initialize
    procedure, private :: initialize_from_ini
    procedure, private :: initialize_from_hdf5
    procedure, public :: t => time_derivative
    procedure, public :: get_sound_speed
    procedure, public :: residual_smoother
    procedure, public :: get_max_sound_speed
    procedure, public :: get_primitive_vars
    procedure, public :: sanity_check
    procedure, nopass, private :: flux_edges
    procedure, pass(lhs), public :: type_plus_type => add_fluid
    procedure, pass(lhs), public :: type_minus_type => subtract_fluid
    procedure, pass(lhs), public :: type_mul_real => fluid_mul_real
    procedure, pass(rhs), public :: real_mul_type => real_mul_fluid
    procedure, pass(lhs), public :: assign => assign_fluid
    procedure, public :: force_finalization
    procedure, private, nopass :: add_fields
    procedure, public :: gather
    procedure, public :: get_image_partitioning
    final :: finalize
  end type fluid_t

contains

  function new_fluid(input, finite_volume_scheme) result(fluid)
    !< Fluid constructor
    class(input_t), intent(in) :: input
    class(finite_volume_scheme_t), intent(in) :: finite_volume_scheme
    type(fluid_t), pointer :: fluid

    allocate(fluid)
    call fluid%initialize(input, finite_volume_scheme)
  end function new_fluid

  subroutine initialize(self, input, finite_volume_scheme)
    class(fluid_t), intent(inout) :: self
    class(input_t), intent(in) :: input
    class(finite_volume_scheme_t), intent(in) :: finite_volume_scheme
    class(strategy), pointer :: time_integrator => null()
    integer(ik) :: edge_size, indices(4)
    integer(ik) :: alloc_status

    alloc_status = 0
    call debug_print('Initializing fluid_t', __FILE__, __LINE__)

    associate(imin=>finite_volume_scheme%grid%ilo_bc_cell, &
              imax=>finite_volume_scheme%grid%ihi_bc_cell, &
              jmin=>finite_volume_scheme%grid%jlo_bc_cell, &
              jmax=>finite_volume_scheme%grid%jhi_bc_cell, &
              ni=>finite_volume_scheme%grid%ni_cell, &
              nj=>finite_volume_scheme%grid%nj_cell)

      ! indices = tile_indices([ni, nj])
      ! self%lb = indices([1, 3])
      ! self%ub = indices([2, 4])
      ! self%neighbors = tile_neighbors_2d(periodic=.true.)
      ! self%edge_size = max(self%ub(1) - self%lb(1) + 1, &
      !                      self%ub(2) - self%lb(2) + 1)
      ! call co_max(self%edge_size)
      allocate(self%conserved_vars(4, imin:imax, jmin:jmax), stat=alloc_status)
      if(alloc_status /= 0) then
        error stop "Unable to allocate fluid_t%conserved_vars"
      end if
      self%conserved_vars = 0.0_rk
    end associate

    time_integrator => time_integrator_factory(input)
    allocate(self%time_integrator, source=time_integrator, stat=alloc_status)
    if(alloc_status /= 0) error stop "Unable to allocate cato_t%time_integrator"
    deallocate(time_integrator)

    if(input%read_init_cond_from_file .or. input%restart_from_file) then
      call self%initialize_from_hdf5(input, finite_volume_scheme)
    else
      call self%initialize_from_ini(input)
    end if

    write(*, '(a)') 'Initial fluid stats'
    write(*, '(a)') '======================================'
    write(*, '(a, f0.4)') 'EOS Gamma:                 ', eos%get_gamma()
    write(*, '(a, 2(es10.3, 1x))') 'Min/Max rho:              ', &
      minval(self%conserved_vars(1, :, :)), maxval(self%conserved_vars(1, :, :))
    write(*, '(a, 2(es10.3, 1x))') 'Min/Max rho u:            ', &
      minval(self%conserved_vars(2, :, :)), maxval(self%conserved_vars(2, :, :))
    write(*, '(a, 2(es10.3, 1x))') 'Min/Max rho v:            ', &
      minval(self%conserved_vars(3, :, :)), maxval(self%conserved_vars(3, :, :))
    write(*, '(a, 2(es10.3, 1x))') 'Min/Max rho E:            ', &
      minval(self%conserved_vars(4, :, :)), maxval(self%conserved_vars(4, :, :))
    write(*, *)

  end subroutine initialize

  subroutine initialize_from_hdf5(self, input, finite_volume_scheme)
    !< Initialize from an .hdf5 file. The conserved variables are already allocated appropriately from
    !< from the grid class, but this will just initialize them to the values found in the hdf5 file
    class(fluid_t), intent(inout) :: self
    class(input_t), intent(in) :: input
    class(finite_volume_scheme_t), intent(in) :: finite_volume_scheme
    type(hdf5_file) :: h5
    logical :: file_exists
    character(:), allocatable :: filename
    character(32) :: str_buff = ''

    real(rk), dimension(:, :), allocatable :: density
    real(rk), dimension(:, :), allocatable :: x_velocity
    real(rk), dimension(:, :), allocatable :: y_velocity
    real(rk), dimension(:, :), allocatable :: pressure

    call debug_print('Initializing fluid_t from hdf5', __FILE__, __LINE__)

    if(input%restart_from_file) then
      filename = trim(input%restart_file)
    else
      filename = trim(input%initial_condition_file)
    end if

    file_exists = .false.
    inquire(file=filename, exist=file_exists)

    if(.not. file_exists) then
      write(*, '(a)') 'Error in finite_volume_scheme_t%initialize_from_hdf5(); file not found: "'//filename//'"'
      error stop 'Error in finite_volume_scheme_t%initialize_from_hdf5(); file not found, exiting...'
    end if

    call h5%initialize(filename=filename, status='old', action='r')

    call h5%get('/density', density)
    if(input%restart_from_file) then
      call h5%readattr('/density', 'units', str_buff)
      select case(trim(str_buff))
      case('g/cc')
      case default
        error stop "Unknown density units in .h5 file. Acceptable units are 'g/cc'."
      end select
    end if

    call h5%get('/x_velocity', x_velocity)
    call h5%get('/y_velocity', y_velocity)
    if(input%restart_from_file) then
      call h5%readattr('/x_velocity', 'units', str_buff)
      select case(trim(str_buff))
      case('km/s')
        x_velocity = x_velocity * km_per_sec_to_cm_per_sec
        y_velocity = y_velocity * km_per_sec_to_cm_per_sec
      case('cm/s')
      case default
        error stop "Unknown velocity units in .h5 file. Acceptable units are 'km/s' and 'cm/s'."
      end select
    end if

    call h5%get('/pressure', pressure)
    if(input%restart_from_file) then
      call h5%readattr('/pressure', 'units', str_buff)
      select case(trim(str_buff))
      case('barye')
      case('Mbar')
        pressure = pressure * mega_bar_to_barye
      case default
        error stop "Unknown density units in .h5 file. Acceptable units are 'g/cc'."
      end select
    end if

    call h5%finalize()

    if(any(near_zero(pressure))) then
      error stop "Some (or all) of the pressure array is ~0 in fluid_t%initialize_from_hdf5"
    end if

    if(any(near_zero(density))) then
      error stop "Some (or all) of the density array is ~0 in fluid_t%initialize_from_hdf5"
    end if

    associate(imin=>finite_volume_scheme%grid%ilo_bc_cell, imax=>finite_volume_scheme%grid%ihi_bc_cell, &
              jmin=>finite_volume_scheme%grid%jlo_bc_cell, jmax=>finite_volume_scheme%grid%jhi_bc_cell)

      self%conserved_vars(1, imin:imax, jmin:jmax) = density
      self%conserved_vars(2, imin:imax, jmin:jmax) = density * x_velocity
      self%conserved_vars(3, imin:imax, jmin:jmax) = density * y_velocity
      self%conserved_vars(4, imin:imax, jmin:jmax) = density &
                                                     * eos%calculate_total_energy(pressure=pressure, &
                                                                                  density=density, &
                                                                                  x_velocity=x_velocity, &
                                                                                  y_velocity=y_velocity)
    end associate

  end subroutine initialize_from_hdf5

  subroutine initialize_from_ini(self, input)
    !< Initialize from an .ini file. The conserved variables are already allocated appropriately from
    !< from the grid class, but this will just initialize them to the values found in the .ini file
    class(fluid_t), intent(inout) :: self
    class(input_t), intent(in) :: input

    call debug_print('Initializing fluid_t from .ini', __FILE__, __LINE__)
    write(*, '(a,4(f0.3, 1x))') 'Initializing with [rho,u,v,p]: ', &
      input%init_density, input%init_x_velocity, input%init_y_velocity, input%init_pressure
    self%conserved_vars(1, :, :) = input%init_density
    self%conserved_vars(2, :, :) = input%init_density * input%init_x_velocity
    self%conserved_vars(3, :, :) = input%init_density * input%init_y_velocity
    self%conserved_vars(4, :, :) = input%init_density * eos%calculate_total_energy(pressure=input%init_pressure, &
                                                                                   density=input%init_density, &
                                                                                   x_velocity=input%init_x_velocity, &
                                                                                   y_velocity=input%init_y_velocity)

    if(near_zero(input%init_pressure)) then
      error stop "Some (or all) of the pressure array is ~0 in fluid_t%initialize_from_hdf5"
    end if

    if(near_zero(input%init_density)) then
      error stop "Some (or all) of the density array is ~0 in fluid_t%initialize_from_hdf5"
    end if

  end subroutine initialize_from_ini

  subroutine force_finalization(self)
    class(fluid_t), intent(inout) :: self

    call debug_print('Running fluid_t%force_finalization()', __FILE__, __LINE__)
    if(allocated(self%conserved_vars)) deallocate(self%conserved_vars)
    if(allocated(self%time_integrator)) deallocate(self%time_integrator)
  end subroutine force_finalization

  subroutine finalize(self)
    type(fluid_t), intent(inout) :: self

    call debug_print('Running fluid_t%finalize()', __FILE__, __LINE__)
    if(allocated(self%conserved_vars)) deallocate(self%conserved_vars)
    if(allocated(self%time_integrator)) deallocate(self%time_integrator)
  end subroutine finalize

  function time_derivative(self, fv) result(d_dt)
    !< Implementation of dU/dt

    class(fluid_t), intent(in) :: self
    class(finite_volume_scheme_t), intent(inout) :: fv

    ! Locals
    class(integrand_t), allocatable :: d_dt !< dU/dt (integrand_t to satisfy parent interface)
    type(fluid_t), allocatable :: local_d_dt !< dU/dt
    integer(ik) :: alloc_status, error_code

    real(rk), dimension(:, :, :), allocatable :: primitive_vars
    !< ((rho, u, v, p), i, j); Primitive variables at each cell center

    real(rk), dimension(:, :, :), allocatable :: evolved_corner_state
    !< ((rho, u, v, p), i, j); Reconstructed primitive variables at each corner

    ! Indexing the midpoints is a pain, so they're split by the up/down edges and left/right edges
    real(rk), dimension(:, :, :), allocatable :: evolved_downup_midpoints_state
    !< ((rho, u, v, p), i, j); Reconstructed primitive variables at each midpoint defined by vectors that go up/down
    !< (edges 2 (right edge) and 4 (left edge))

    real(rk), dimension(:, :, :), allocatable :: evolved_leftright_midpoints_state
    !< ((rho, u, v, p), i, j); Reconstructed primitive variables at each midpoint defined by vectors that go left/right
    !< (edges 1 (bottom edge) and 3 (top edge))

    real(rk), dimension(:, :, :, :, :), allocatable, target :: reconstructed_state
    !< (((rho, u, v, p)), point, node/midpoint, i, j); The node/midpoint dimension just selects which set of points,
    !< e.g. 1 - all corners, 2 - all midpoints. Note, this DOES repeat nodes, since corners and midpoints are
    !< shared by neighboring cells, but each point has its own reconstructed value based on the parent cell's state

    call debug_print('Running fluid_t%time_derivative()', __FILE__, __LINE__)

    associate(imin=>fv%grid%ilo_bc_cell, imax=>fv%grid%ihi_bc_cell, &
              jmin=>fv%grid%jlo_bc_cell, jmax=>fv%grid%jhi_bc_cell)

      allocate(reconstructed_state(4, 4, 2, imin:imax, jmin:jmax), stat=alloc_status)
      if(alloc_status /= 0) error stop "Unable to allocate reconstructed_state in fluid_t%time_derivative()"
    end associate

    associate(imin_node=>fv%grid%ilo_node, imax_node=>fv%grid%ihi_node, &
              jmin_node=>fv%grid%jlo_node, jmax_node=>fv%grid%jhi_node, &
              imin_cell=>fv%grid%ilo_cell, imax_cell=>fv%grid%ihi_cell, &
              jmin_cell=>fv%grid%jlo_cell, jmax_cell=>fv%grid%jhi_cell)

      ! corners
      allocate(evolved_corner_state(4, imin_node:imax_node, jmin_node:jmax_node), stat=alloc_status)
      if(alloc_status /= 0) error stop "Unable to allocate evolved_corner_state in fluid_t%time_derivative()"

      ! left/right midpoints
      allocate(evolved_leftright_midpoints_state(4, imin_cell:imax_cell, jmin_node:jmax_node), stat=alloc_status)
      if(alloc_status /= 0) error stop "Unable to allocate evolved_leftright_midpoints_state in fluid_t%time_derivative()"

      ! down/up midpoints
      allocate(evolved_downup_midpoints_state(4, imin_node:imax_node, jmin_cell:jmax_cell), stat=alloc_status)
      if(alloc_status /= 0) error stop "Unable to allocate evolved_downup_midpoints_state"

    end associate

    allocate(local_d_dt, source=self)
    allocate(primitive_vars, mold=self%conserved_vars)

    call local_d_dt%get_primitive_vars(primitive_vars, lbounds=lbound(self%conserved_vars))

    ! First put primitive vars in ghost layers
    call fv%apply_primitive_vars_bc(primitive_vars, lbound(primitive_vars))

    ! print*, '+x'
    ! write(*, "(a, 12(es10.3, 1x))") 'fluid rho ', primitive_vars(1,fv%grid%ihi_bc_cell, :)
    ! write(*, "(a, 12(es10.3, 1x))") 'fluid u   ', primitive_vars(2,fv%grid%ihi_bc_cell, :)
    ! write(*, "(a, 12(es10.3, 1x))") 'fluid v   ', primitive_vars(3,fv%grid%ihi_bc_cell, :)
    ! write(*, "(a, 12(es10.3, 1x))") 'fluid p   ', primitive_vars(4,fv%grid%ihi_bc_cell, :)

    ! Now we can reconstruct the entire domain
    call fv%reconstruction_operator%set_primitive_vars_pointer(primitive_vars=primitive_vars, &
                                                               lbounds=lbound(primitive_vars))

    call fv%reconstruct(primitive_vars=primitive_vars, &
                        cell_lbounds=lbound(primitive_vars), &
                        reconstructed_state=reconstructed_state)

    call fv%evolution_operator%set_reconstructed_state_pointer( &
      reconstructed_state_target=reconstructed_state, &
      lbounds=lbound(reconstructed_state))

    ! Apply the reconstructed state to the ghost layers
    call fv%apply_reconstructed_state_bc(reconstructed_state, lbounds=lbound(reconstructed_state))

    call fv%apply_cell_gradient_bc()

    ! call print_recon_data('rho', 601, 1, reconstructed_state, primitive_vars)
    ! Evolve, i.e. E0(R_omega), at all midpoint nodes that are composed of down/up edge vectors
    call debug_print('Evolving down/up midpoints', __FILE__, __LINE__)
    call fv%evolution_operator%evolve_downup_midpoints(evolved_state=evolved_downup_midpoints_state, &
                                                       lbounds=lbound(evolved_downup_midpoints_state), &
                                                       error_code=error_code)

    if(error_code /= 0) then
      fv%error_code = error_code
      ! error stop 'Error code!'
    end if

    ! Evolve, i.e. E0(R_omega), at all midpoint nodes that are composed of left/right edge vectors
    call debug_print('Evolving left/right midpoints', __FILE__, __LINE__)
    call fv%evolution_operator%evolve_leftright_midpoints(evolved_state=evolved_leftright_midpoints_state, &
                                                          lbounds=lbound(evolved_leftright_midpoints_state), &
                                                          error_code=error_code)
    if(error_code /= 0) then
      fv%error_code = error_code
    end if

    ! Evolve, i.e. E0(R_omega), at all corner nodes
    call debug_print('Evolving corner nodes', __FILE__, __LINE__)
    call fv%evolution_operator%evolve_corners(evolved_state=evolved_corner_state, &
                                              lbounds=lbound(evolved_corner_state), &
                                              error_code=error_code)
    if(error_code /= 0) then
      fv%error_code = error_code
    end if

    nullify(fv%reconstruction_operator%primitive_vars)
    nullify(fv%evolution_operator%reconstructed_state)

    call self%flux_edges(grid=fv%grid, &
                         evolved_corner_state=evolved_corner_state, &
                         evolved_leftright_midpoints_state=evolved_leftright_midpoints_state, &
                         evolved_downup_midpoints_state=evolved_downup_midpoints_state, &
                         dU_dt=local_d_dt%conserved_vars)

    call move_alloc(local_d_dt, d_dt)
    call d_dt%set_temp(calling_function='fluid_t%time_derivative (d_dt)', line=__LINE__)

    ! Now deallocate everything
    deallocate(primitive_vars, stat=alloc_status)
    if(alloc_status /= 0) error stop "Unable to allocate primitive_vars in fluid_t%time_derivative()"

    deallocate(evolved_corner_state, stat=alloc_status)
    if(alloc_status /= 0) error stop "Unable to allocate evolved_corner_state in fluid_t%time_derivative()"

    deallocate(evolved_downup_midpoints_state, stat=alloc_status)
    if(alloc_status /= 0) error stop "Unable to allocate evolved_downup_midpoints_state in fluid_t%time_derivative()"

    deallocate(evolved_leftright_midpoints_state, stat=alloc_status)
    if(alloc_status /= 0) error stop "Unable to allocate evolved_leftright_midpoints_state in fluid_t%time_derivative()"

    deallocate(reconstructed_state, stat=alloc_status)
    if(alloc_status /= 0) error stop "Unable to allocate reconstructed_state"

  end function time_derivative

  subroutine flux_edges(grid, evolved_corner_state, evolved_leftright_midpoints_state, &
                        evolved_downup_midpoints_state, dU_dt)
    !< Evaluate the fluxes along the edges. This is equation 13 in the paper
    class(grid_t), intent(in) :: grid
    real(rk), dimension(:, grid%ilo_node:, grid%jlo_node:), intent(in) :: evolved_corner_state
    real(rk), dimension(:, grid%ilo_cell:, grid%jlo_node:), intent(in) :: evolved_leftright_midpoints_state
    real(rk), dimension(:, grid%ilo_node:, grid%jlo_cell:), intent(in) :: evolved_downup_midpoints_state
    real(rk), dimension(:, grid%ilo_bc_cell:, grid%jlo_bc_cell:), intent(out) :: dU_dt

    integer(ik) :: ilo, ihi, jlo, jhi
    integer(ik) :: i, j, edge, xy
    real(rk), dimension(4) :: top_left_corner, top_right_corner, bottom_left_corner, bottom_right_corner
    real(rk), dimension(4) :: bottom_midpoint, right_midpoint, top_midpoint, left_midpoint
    real(rk), dimension(2, 4) :: n_hat
    real(rk), dimension(4) :: delta_l
    real(rk), dimension(4) :: bottom_flux
    real(rk), dimension(4) :: right_flux
    real(rk), dimension(4) :: top_flux
    real(rk), dimension(4) :: left_flux

    ilo = grid%ilo_cell
    ihi = grid%ihi_cell
    jlo = grid%jlo_cell
    jhi = grid%jhi_cell

    bottom_flux = 0.0_rk
    right_flux = 0.0_rk
    top_flux = 0.0_rk
    left_flux = 0.0_rk

    top_left_corner = 0.0_rk
    top_right_corner = 0.0_rk
    bottom_left_corner = 0.0_rk
    bottom_right_corner = 0.0_rk
    bottom_midpoint = 0.0_rk
    right_midpoint = 0.0_rk
    top_midpoint = 0.0_rk
    left_midpoint = 0.0_rk

    call debug_print('Running fluid_t%flux_edges()', __FILE__, __LINE__)

    do j = jlo, jhi
      do i = ilo, ihi

        top_left_corner = evolved_corner_state(:, i, j + 1)
        bottom_left_corner = evolved_corner_state(:, i, j)
        top_right_corner = evolved_corner_state(:, i + 1, j + 1)
        bottom_right_corner = evolved_corner_state(:, i + 1, j)
        bottom_midpoint = evolved_leftright_midpoints_state(:, i, j)
        top_midpoint = evolved_leftright_midpoints_state(:, i, j + 1)
        right_midpoint = evolved_downup_midpoints_state(:, i + 1, j)
        left_midpoint = evolved_downup_midpoints_state(:, i, j)
        delta_l = grid%cell_edge_lengths(:, i, j)

        do concurrent(edge=1:4)
          do concurrent(xy=1:2)
            n_hat(xy, edge) = grid%cell_edge_norm_vectors(xy, edge, i, j)
          end do
        end do

        ! Edge 1 (bottom)
        bottom_flux = ( &
                      ((H(bottom_left_corner) + &
                        4.0_rk * H(bottom_midpoint) + &
                        H(bottom_right_corner)) .dot.n_hat(:, 1)) * (delta_l(1) / 6.0_rk))

        ! Edge 2 (right)
        right_flux = ( &
                     ((H(bottom_right_corner) + &
                       4.0_rk * H(right_midpoint) + &
                       H(top_right_corner)) .dot.n_hat(:, 2)) * (delta_l(2) / 6.0_rk))

        ! Edge 3 (top)
        top_flux = ( &
                   ((H(top_right_corner) + &
                     4.0_rk * H(top_midpoint) + &
                     H(top_left_corner)) .dot.n_hat(:, 3)) * (delta_l(3) / 6.0_rk))

        ! Edge 4 (left)
        left_flux = ( &
                    ((H(top_left_corner) + &
                      4.0_rk * H(left_midpoint) + &
                      H(bottom_left_corner)) .dot.n_hat(:, 4)) * (delta_l(4) / 6.0_rk))

        dU_dt(:, i, j) = (-1.0_rk / grid%cell_volume(i, j)) * (bottom_flux + right_flux + top_flux + left_flux)
      end do ! i
    end do ! j
  end subroutine flux_edges

  subroutine residual_smoother(self)
    class(fluid_t), intent(inout) :: self

    integer(ik) :: ilo, ihi, jlo, jhi
    integer(ik) :: i, j
    real(rk) :: eps
    real(rk) :: u, v
    real(rk), dimension(:, :), allocatable :: sound_speed

    call self%get_sound_speed(sound_speed)

    ilo = lbound(self%conserved_vars, dim=2)
    ihi = ubound(self%conserved_vars, dim=2)
    jlo = lbound(self%conserved_vars, dim=3)
    jhi = ubound(self%conserved_vars, dim=3)

    do j = jlo, jhi
      do i = ilo, ihi
        u = self%conserved_vars(2, i, j) / self%conserved_vars(1, i, j)
        v = self%conserved_vars(3, i, j) / self%conserved_vars(1, i, j)
        if(abs(u) / sound_speed(i, j) < TINY_MACH) then
          self%conserved_vars(2, i, j) = 0.0_rk
        end if
        if(abs(u) / sound_speed(i, j) < TINY_MACH) then
          self%conserved_vars(3, i, j) = 0.0_rk
        end if
      end do
    end do
    deallocate(sound_speed)

  end subroutine

  function subtract_fluid(lhs, rhs) result(difference)
    !< Implementation of the (-) operator for the fluid type
    class(fluid_t), intent(in) :: lhs
    class(integrand_t), intent(in) :: rhs

    class(integrand_t), allocatable :: difference
    type(fluid_t), allocatable :: local_difference

    call debug_print('Running fluid_t%subtract_fluid()', __FILE__, __LINE__)

    select type(rhs)
    class is(fluid_t)
      allocate(local_difference, source=lhs)
      ! local_difference%conserved_vars = lhs%conserved_vars + rhs%conserved_vars
      call add_fields(a=lhs%conserved_vars, b=rhs%conserved_vars, c=local_difference%conserved_vars) ! c=a-b
    class default
      error stop 'fluid_t%subtract_fluid: unsupported rhs class'
    end select

    call move_alloc(local_difference, difference)
    call difference%set_temp(calling_function='subtract_fluid (difference)', line=__LINE__)
  end function subtract_fluid

  function add_fluid(lhs, rhs) result(sum)
    !< Implementation of the (+) operator for the fluid type
    class(fluid_t), intent(in) :: lhs
    class(integrand_t), intent(in) :: rhs

    class(integrand_t), allocatable :: sum
    type(fluid_t), allocatable :: local_sum

    call debug_print('Running fluid_t%add_fluid()', __FILE__, __LINE__)

    select type(rhs)
    class is(fluid_t)
      allocate(local_sum, source=lhs)
      ! local_sum%conserved_vars = lhs%conserved_vars + rhs%conserved_vars
      call add_fields(a=lhs%conserved_vars, b=rhs%conserved_vars, c=local_sum%conserved_vars) ! c=a+b
    class default
      error stop 'fluid_t%add_fluid: unsupported rhs class'
    end select

    call local_sum%set_temp(calling_function='fluid_t%add_fluid(local_sum)', line=__LINE__)
    call move_alloc(local_sum, sum)
    call sum%set_temp(calling_function='fluid_t%add_fluid(sum)', line=__LINE__)
  end function add_fluid

  pure subroutine add_fields(a, b, c)
    !< Dumb routine for a vectorized version of c = a + b
    real(rk), dimension(:, :, :), intent(in), contiguous :: a
    real(rk), dimension(:, :, :), intent(in), contiguous :: b
    real(rk), dimension(:, :, :), intent(inout), contiguous :: c
    integer(ik) :: i, j, k

    do k = lbound(a, dim=3), ubound(a, dim=3)
      do j = lbound(a, dim=2), ubound(a, dim=2)
        do i = lbound(a, dim=1), ubound(a, dim=1)
          c(i, j, k) = a(i, j, k) + b(i, j, k)
        end do
      end do
    end do
  end subroutine add_fields

  pure subroutine subtract_fields(a, b, c)
    !< Dumb routine for a vectorized version of c = a - b
    real(rk), dimension(:, :, :), intent(in), contiguous :: a
    real(rk), dimension(:, :, :), intent(in), contiguous :: b
    real(rk), dimension(:, :, :), intent(inout), contiguous :: c
    integer(ik) :: i, j, k

    do k = lbound(a, dim=3), ubound(a, dim=3)
      do j = lbound(a, dim=2), ubound(a, dim=2)
        do i = lbound(a, dim=1), ubound(a, dim=1)
          c(i, j, k) = a(i, j, k) - b(i, j, k)
        end do
      end do
    end do
  end subroutine subtract_fields

  pure subroutine mult_fields(a, b, c)
    !< Dumb routine for a vectorized version of c = a * b
    real(rk), dimension(:, :, :), intent(in), contiguous :: a
    real(rk), dimension(:, :, :), intent(in), contiguous :: b
    real(rk), dimension(:, :, :), intent(inout), contiguous :: c
    integer(ik) :: i, j, k

    do k = lbound(a, dim=3), ubound(a, dim=3)
      do j = lbound(a, dim=2), ubound(a, dim=2)
        do i = lbound(a, dim=1), ubound(a, dim=1)
          c(i, j, k) = a(i, j, k) * b(i, j, k)
        end do
      end do
    end do
  end subroutine mult_fields

  pure subroutine mult_field_by_real(a, b, c)
    !< Dumb routine for a vectorized version of c = a * b
    real(rk), dimension(:, :, :), intent(in), contiguous :: a
    real(rk), intent(in) :: b
    real(rk), dimension(:, :, :), intent(inout), contiguous :: c
    integer(ik) :: i, j, k

    do k = lbound(a, dim=3), ubound(a, dim=3)
      do j = lbound(a, dim=2), ubound(a, dim=2)
        do i = lbound(a, dim=1), ubound(a, dim=1)
          c(i, j, k) = a(i, j, k) * b
        end do
      end do
    end do
  end subroutine mult_field_by_real

  function fluid_mul_real(lhs, rhs) result(product)
    !< Implementation of the fluid * real operation
    class(fluid_t), intent(in) :: lhs
    real(rk), intent(in) :: rhs
    class(integrand_t), allocatable :: product

    class(fluid_t), allocatable :: local_product
    integer(ik) :: alloc_status

    call debug_print('Running fluid_t%fluid_mul_real()', __FILE__, __LINE__)

    allocate(local_product, source=lhs, stat=alloc_status)
    if(alloc_status /= 0) error stop "Unable to allocate local_product in fluid_t%fluid_mul_real"

    ! local_product%conserved_vars = lhs%conserved_vars * rhs
    call mult_field_by_real(a=lhs%conserved_vars, b=rhs, c=local_product%conserved_vars)

    call move_alloc(local_product, product)
    call product%set_temp(calling_function='fluid_mul_real (product)', line=__LINE__)
  end function fluid_mul_real

  function real_mul_fluid(lhs, rhs) result(product)
    !< Implementation of the real * fluid operation
    class(fluid_t), intent(in) :: rhs
    real(rk), intent(in) :: lhs
    class(integrand_t), allocatable :: product

    type(fluid_t), allocatable :: local_product
    integer(ik) :: alloc_status

    call debug_print('Running fluid_t%real_mul_fluid()', __FILE__, __LINE__)

    allocate(local_product, source=rhs, stat=alloc_status)
    if(alloc_status /= 0) error stop "Unable to allocate local_product in fluid_t%real_mul_fluid"

    local_product%time_integrator = rhs%time_integrator
    ! local_product%conserved_vars = rhs%conserved_vars * lhs
    call mult_field_by_real(a=rhs%conserved_vars, b=lhs, c=local_product%conserved_vars)

    call move_alloc(local_product, product)
    call product%set_temp(calling_function='real_mul_fluid (product)', line=__LINE__)
  end function real_mul_fluid

  subroutine assign_fluid(lhs, rhs)
    !< Implementation of the (=) operator for the fluid type. e.g. lhs = rhs
    class(fluid_t), intent(inout) :: lhs
    class(integrand_t), intent(in) :: rhs
    integer(ik) :: alloc_status

    alloc_status = 0
    call debug_print('Running fluid_t%assign_fluid', __FILE__, __LINE__)

    call rhs%guard_temp(calling_function='assign_fluid (rhs)', line=__LINE__)
    select type(rhs)
    class is(fluid_t)
      lhs%time_integrator = rhs%time_integrator
      lhs%conserved_vars = rhs%conserved_vars
    class default
      error stop 'Error in fluid_t%assign_fluid: unsupported class'
    end select

    call rhs%clean_temp(calling_function='assign_fluid (rhs)', line=__LINE__)
  end subroutine assign_fluid

  subroutine get_sound_speed(self, sound_speed)
    !< Calculate the sound speed for the entire domain
    class(fluid_t), intent(in) :: self
    real(rk), dimension(:, :), intent(out), allocatable :: sound_speed

    integer(ik) :: ilo, ihi, jlo, jhi

    ilo = lbound(self%conserved_vars, dim=2)
    ihi = ubound(self%conserved_vars, dim=2)
    jlo = lbound(self%conserved_vars, dim=3)
    jhi = ubound(self%conserved_vars, dim=3)

    if(.not. allocated(sound_speed)) allocate(sound_speed(ilo:ihi, jlo:jhi))

    call debug_print('Running fluid_t%calculate_sound_speed()', __FILE__, __LINE__)

    call eos%sound_speed_from_conserved(conserved_vars=self%conserved_vars, &
                                        sound_speed=sound_speed)
  end subroutine get_sound_speed

  real(rk) function get_max_sound_speed(self) result(max_cs)
    !< Find the maximum sound speed in the domain
    class(fluid_t), intent(in) :: self
    real(rk), dimension(:, :), allocatable :: sound_speed
    integer(ik) :: ilo, ihi, jlo, jhi
    max_cs = 0.0_rk
    call debug_print('Running fluid_t%get_max_sound_speed()', __FILE__, __LINE__)

    call self%get_sound_speed(sound_speed)
    ilo = lbound(sound_speed, dim=1) + 1
    ihi = ubound(sound_speed, dim=1) - 1
    jlo = lbound(sound_speed, dim=2) + 1
    jhi = ubound(sound_speed, dim=2) - 1

    max_cs = maxval(sound_speed(ilo:ihi, jlo:jhi))
    deallocate(sound_speed)
  end function get_max_sound_speed

  subroutine get_primitive_vars(self, primitive_vars, lbounds)
    !< Convert the current conserved_vars [rho, rho u, rho v, rho E] to primitive [rho, u, v, p]. Note, the
    !< work is done in the EOS module due to the energy to pressure conversion
    class(fluid_t), intent(in) :: self
    integer(ik), dimension(3), intent(in) :: lbounds
    real(rk), dimension(lbounds(1):, lbounds(2):, lbounds(3):), intent(out) :: primitive_vars
    integer(ik) :: i, j, ilo, jlo, ihi, jhi
    real(rk), dimension(:, :), allocatable :: sound_speed

    call debug_print('Running fluid_t%get_primitive_vars()', __FILE__, __LINE__)
    call self%get_sound_speed(sound_speed)
    call eos%conserved_to_primitive(self%conserved_vars, primitive_vars, lbounds=lbound(self%conserved_vars))

    ilo = lbound(self%conserved_vars, dim=2)
    ihi = ubound(self%conserved_vars, dim=2)
    jlo = lbound(self%conserved_vars, dim=3)
    jhi = ubound(self%conserved_vars, dim=3)

    ! ilo = lbound(primitive_vars, dim=2)
    ! ihi = ubound(primitive_vars, dim=2)
    ! jlo = lbound(primitive_vars, dim=3)
    ! jhi = ubound(primitive_vars, dim=3)
    ilo = self%ilo_img
    ihi = self%ihi_img
    jlo = self%jlo_img
    jhi = self%jhi_img

    do j = jlo, jhi
      do i = ilo, ihi
        if(abs(primitive_vars(2, i, j)) / sound_speed(i, j) < TINY_MACH) then
          primitive_vars(2, i, j) = 0.0_rk
        end if
        if(abs(primitive_vars(3, i, j)) / sound_speed(i, j) < TINY_MACH) then
          primitive_vars(3, i, j) = 0.0_rk
        end if
      end do
    end do

    deallocate(sound_speed)
  end subroutine get_primitive_vars

  subroutine sanity_check(self, error_code)
    !< Run checks on the conserved variables. Density and pressure need to be > 0. No NaNs or Inifinite numbers either.
    class(fluid_t), intent(in) :: self
    integer(ik) :: i, j, ilo, jlo, ihi, jhi
    logical :: invalid_numbers, negative_numbers
    integer(ik), intent(out) :: error_code

    error_code = 0

    negative_numbers = .false.
    invalid_numbers = .false.

    ! ilo = lbound(self%conserved_vars, dim=2)
    ! ihi = ubound(self%conserved_vars, dim=2)
    ! jlo = lbound(self%conserved_vars, dim=3)
    ! jhi = ubound(self%conserved_vars, dim=3)
    ilo = self%ilo_img
    ihi = self%ihi_img
    jlo = self%jlo_img
    jhi = self%jhi_img
    do j = jlo, jhi
      do i = ilo, ihi
        if(.not. any(ieee_is_finite(self%conserved_vars(:, i, j)))) then
          write(std_err, '(2(a,i0), a, 4(es10.3))') 'Infinite numbers in conserved_vars(:, ', i, ', ', j, ')', &
            self%conserved_vars(:, i, j)
          invalid_numbers = .true.
        end if

        if(any(ieee_is_nan(self%conserved_vars(:, i, j)))) then
          write(std_err, '(2(a,i0), a, 4(es10.3))') 'NaNs in conserved_vars(:, ', i, ', ', j, ')', &
            self%conserved_vars(:, i, j)
          invalid_numbers = .true.
        end if
      end do
    end do

    if(minval(self%conserved_vars(1, :, :)) < 0.0_rk) then
      write(std_err, '(a, 2(i0, 1x), a, es10.3)') "Error: Negative density at fluid_t%conserved_vars(1,i,j): (", &
        minloc(self%conserved_vars(1, :, :)), ") density = ", minval(self%conserved_vars(1, :, :))
      negative_numbers = .true.
    end if

    if(minval(self%conserved_vars(4, :, :)) < 0.0_rk) then
      write(std_err, '(a, 2(i0, 1x))') "Error: Negative rho E (density * total energy) at fluid_t%conserved_vars(4,i,j): ", &
        minloc(self%conserved_vars(4, :, :))
      negative_numbers = .true.
    end if

    if(invalid_numbers .or. negative_numbers) then
      write(std_out, '(a)') "Invalid or negative numbers in the conserved variables [rho, rho u, rho v, rho E]"
      write(std_err, '(a)') "Invalid or negative numbers in the conserved variables [rho, rho u, rho v, rho E]"
      error_code = 1
    end if

  end subroutine sanity_check

  function gather(self, image) result(gathered_data)
    !< Gather all the conserved vars onto one image for I/O

    class(fluid_t), intent(in) :: self
    integer(ik), intent(in) :: image !< image number
    real(rk), dimension(4, self%ilo:self%ihi, self%jlo:self%jhi) :: gathered_data

    real(rk), dimension(:, :, :), allocatable :: gather_coarray[:]

    associate(ilo=>self%ilo, ihi=>self%ihi, &
              jlo=>self%jlo, jhi=>self%jhi)
      allocate(gather_coarray(4, ilo:ihi, jlo:jhi)[*])
    end associate

    associate(ilo=>self%ilo_img, ihi=>self%ihi_img, &
              jlo=>self%jlo_img, jhi=>self%jhi_img)
      gather_coarray(4, ilo:ihi, jlo:jhi)[image] = self%conserved_vars(4, ilo:ihi, jlo:jhi)
      sync all
      if(this_image() == image) gathered_data = gather_coarray
    end associate

    deallocate(gather_coarray)

  end function gather

  subroutine get_image_partitioning(self, partitioning)
    !< For the sake of visualization, make an array that has the image number for
    !< each cell
    class(fluid_t), intent(in) :: self
    integer(ik), dimension(self%ilo:self%ihi, self%jlo:self%jhi), intent(out) :: partitioning
    integer(ik), dimension(:, :), allocatable :: gather_coarray[:]

    associate(ilo=>self%ilo, ihi=>self%ihi, &
              jlo=>self%jlo, jhi=>self%jhi)
      allocate(gather_coarray(ilo:ihi, jlo:jhi)[*])
    end associate

    associate(ilo=>self%ilo_img, ihi=>self%ihi_img, &
              jlo=>self%jlo_img, jhi=>self%jhi_img)
      gather_coarray(ilo:ihi, jlo:jhi)[this_image()] = this_image()
      sync all
    end associate

    if(this_image() == 1) partitioning = gather_coarray
  end subroutine
end module mod_fluid<|MERGE_RESOLUTION|>--- conflicted
+++ resolved
@@ -5,11 +5,8 @@
   use mod_abstract_reconstruction, only: abstract_reconstruction_t
   use mod_floating_point_utils, only: near_zero
   use mod_surrogate, only: surrogate
-<<<<<<< HEAD
+  use mod_units
   use mod_parallel
-=======
-  use mod_units
->>>>>>> b3e62622
   use mod_boundary_conditions, only: boundary_condition_t
   use mod_strategy, only: strategy
   use mod_integrand, only: integrand_t
