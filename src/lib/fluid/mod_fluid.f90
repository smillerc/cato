--- conflicted
+++ resolved
@@ -533,22 +533,9 @@
     call eos%conserved_to_primitive(rho=self%rho, rho_u=self%rho_u, &
                                     rho_v=self%rho_v, rho_E=self%rho_E, &
                                     u=self%u, v=self%v, p=self%p)
-<<<<<<< HEAD
     call self%rho%check_for_negatives()
     call self%p%check_for_negatives()
 
-=======
-
-    ! print*, 'conserved to prim'     
-    ! print*, 'rho'
-    ! print*, self%rho%data(:,1)
-    ! print*, 'u'
-    ! print*, self%u%data(:,1)
-    ! print*, 'v'
-    ! print*, self%v%data(:,1)
-    ! print*, 'p'
-    ! print*, self%p%data(:,1)
->>>>>>> c2d378b4
     call eos%sound_speed(p=self%p, rho=self%rho, cs=self%cs)
 
     self%mach_u = self%u / self%cs
@@ -734,7 +721,6 @@
     lhs%smooth_residuals = rhs%smooth_residuals
     lhs%residual_hist_file = rhs%residual_hist_file
     lhs%residual_hist_header_written = rhs%residual_hist_header_written
-<<<<<<< HEAD
 
     call lhs%rho%check_for_nans()
     call lhs%u%check_for_nans()
@@ -742,9 +728,6 @@
     call lhs%p%check_for_nans()
     
     call lhs%calculate_derived_quantities()
-=======
-    ! call lhs%calculate_derived_quantities()
->>>>>>> c2d378b4
 
     if(lhs%smooth_residuals) call lhs%residual_smoother()
 
