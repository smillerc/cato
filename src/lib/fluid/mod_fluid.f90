--- conflicted
+++ resolved
@@ -518,30 +518,14 @@
     jlo = self%u%lbounds(2)
     jhi = self%u%ubounds(2)
 
-<<<<<<< HEAD
-=======
     ! I would have put this in a cleaner associate block, but GFortran+OpenCoarrays bugs out on this
->>>>>>> 90ad5317
     min_delta_t = minval(self%cfl / &
-                                    (((abs(self%u%data(ilo:ihi, jlo:jhi)) + &
-                                       self%cs%data(ilo:ihi, jlo:jhi)) / dx) + &
-                                     ((abs(self%v%data(ilo:ihi, jlo:jhi)) + &
-                                       self%cs%data(ilo:ihi, jlo:jhi)) / dy)))
-<<<<<<< HEAD
-    ! sync all
-    ! Get the minimum timestep across all the images and save it on each image
+                    (((abs(self%u%data(ilo:ihi, jlo:jhi)) + &
+                       self%cs%data(ilo:ihi, jlo:jhi)) / dx) + &
+                     ((abs(self%v%data(ilo:ihi, jlo:jhi)) + &
+                       self%cs%data(ilo:ihi, jlo:jhi)) / dy)))
+
     min_delta_t = min_to_all(min_delta_t)
-
-    if(ierr /= 0) then
-      call error_msg(module_name='mod_fluid', class_name='fluid_t', procedure_name='get_timestep', &
-                     message="Unable to run the co_min() to get min timestep across images: err_msg="//trim(err_msg), &
-                     file_name=__FILE__, line_number=__LINE__)
-    end if
-=======
-
-    min_delta_t = min_to_all(min_delta_t)
-
->>>>>>> 90ad5317
     delta_t = min_delta_t
   end function get_timestep
 
