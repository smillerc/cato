! MIT License
! Copyright (c) 2020 Sam Miller
! Permission is hereby granted, free of charge, to any person obtaining a copy
! of this software and associated documentation files (the "Software"), to deal
! in the Software without restriction, including without limitation the rights
! to use, copy, modify, merge, publish, distribute, sublicense, and/or sell
! copies of the Software, and to permit persons to whom the Software is
! furnished to do so, subject to the following conditions:
!
! The above copyright notice and this permission notice shall be included in all
! copies or substantial portions of the Software.
!
! THE SOFTWARE IS PROVIDED "AS IS", WITHOUT WARRANTY OF ANY KIND, EXPRESS OR
! IMPLIED, INCLUDING BUT NOT LIMITED TO THE WARRANTIES OF MERCHANTABILITY,
! FITNESS FOR A PARTICULAR PURPOSE AND NONINFRINGEMENT. IN NO EVENT SHALL THE
! AUTHORS OR COPYRIGHT HOLDERS BE LIABLE FOR ANY CLAIM, DAMAGES OR OTHER
! LIABILITY, WHETHER IN AN ACTION OF CONTRACT, TORT OR OTHERWISE, ARISING FROM,
! OUT OF OR IN CONNECTION WITH THE SOFTWARE OR THE USE OR OTHER DEALINGS IN THE
! SOFTWARE.

module mod_fluid
  !< Summary: Provide
  !< Date: 08/24/2020
  !< Author: Sam Miller
  !< Notes:
  !< References:
  !<      [1] D. Rouson, J. Xia, and X. Xu, "Scientific Software Design: The Object-Oriented Way"
  !<      [2] J. Blazek, "Computational Fluid Dynamics: Principles and Applications"
  !<      [3] S. Ruuth, R. Spiteri, "High-Order Strong-Stability-Preserving Runge–Kutta Methods with Downwind-Biased Spatial Discretizations",
  !<          SIAM Journal of Numerical Analysis, Vol. 42, No. 3, pp. 974–996, https://doi.org/10.1137/S0036142902419284

  use, intrinsic :: iso_fortran_env, only: ik => int32, rk => real64, std_err => error_unit, std_out => output_unit
  use, intrinsic :: ieee_arithmetic

  use mod_field, only: field_2d_t, field_2d
  use mod_error, only: ALL_OK, NEG_DENSITY, NEG_PRESSURE, NANS_FOUND, error_msg
  use mod_globals, only: enable_debug_print, debug_print, print_evolved_cell_data, print_recon_data, n_ghost_layers
  use mod_nondimensionalization, only: scale_factors_set, rho_0, v_0, p_0, e_0, t_0
  use mod_floating_point_utils, only: near_zero, nearly_equal, neumaier_sum, neumaier_sum_2, neumaier_sum_3, neumaier_sum_4
  use mod_functional, only: operator(.sort.)
  use mod_units
  use mod_distinguisher, only: distinguish
  use mod_boundary_conditions, only: boundary_condition_t
  use mod_bc_factory, only: bc_factory
  use mod_grid_block, only: grid_block_t
  use mod_grid_block_2d, only: grid_block_2d_t
  use mod_input, only: input_t
  use mod_eos, only: eos
  use hdf5_interface, only: hdf5_file
  use mod_flux_solver, only: flux_solver_t
  use collectives, only: min_to_all
  ! use mod_ausm_plus_solver, only: ausm_plus_solver_t
  ! use mod_fvleg_solver, only: fvleg_solver_t
  use mod_m_ausmpw_plus_solver, only: m_ausmpw_plus_solver_t
  use mod_ausmpw_plus_solver, only: ausmpw_plus_solver_t
  ! use mod_slau_solver, only: slau_solver_t

  use mod_source, only: source_t

  implicit none

  private
  public :: fluid_t, new_fluid

  logical, parameter :: filter_small_mach = .false.

  type :: fluid_t
    !< Fluid solver physics package

    private ! make all private by default

    type(field_2d_t), public :: rho    !< (i, j); Conserved quantities
    type(field_2d_t), public :: rho_u  !< (i, j); Conserved quantities
    type(field_2d_t), public :: rho_v  !< (i, j); Conserved quantities
    type(field_2d_t), public :: rho_E  !< (i, j); Conserved quantities
    type(field_2d_t), public :: u      !< (i, j); Conserved quantities
    type(field_2d_t), public :: v      !< (i, j); Conserved quantities
    type(field_2d_t), public :: p      !< (i, j); Conserved quantities
    type(field_2d_t), public :: cs     !< (i, j); Conserved quantities
    type(field_2d_t), public :: mach_u   !< (i, j); Conserved quantities
    type(field_2d_t), public :: mach_v   !< (i, j); Conserved quantities

    class(flux_solver_t), allocatable :: solver !< solver scheme used to flux quantities at cell interfaces

    ! Time variables
    character(len=10) :: time_integration_scheme = 'ssp_rk_2_2'
    real(rk) :: time = 0.0_rk !< current simulation time
    real(rk) :: dt = 0.0_rk   !< time step
    real(rk) :: cfl = 0.0_rk  !< Courant–Friedrichs–Lewy condition (CFL)
    integer(ik) :: iteration = 0 !< current iteration number

    logical, public :: prim_vars_updated = .false.
    logical :: smooth_residuals = .true.

    ! Residual history
    character(len=32) :: residual_hist_file = 'residual_hist.csv'
    logical :: residual_hist_header_written = .false.


  contains
    ! Private methods
    private
    procedure :: initialize_from_ini
    procedure :: initialize_from_hdf5
    procedure :: residual_smoother
    procedure :: calculate_derived_quantities
    procedure :: sanity_check
    procedure :: ssp_rk_2_2
    procedure :: ssp_rk_3_3
    procedure :: ssp_rk_4_3
    procedure :: sync_fields
    procedure :: get_continuity_sensor

    ! Operators
    procedure, pass(lhs), public :: add_fluid
    procedure, pass(lhs), public :: subtract_fluid
    procedure, pass(lhs), public :: fluid_mul_real
    procedure, pass(rhs), public :: real_mul_fluid
    procedure, pass(lhs), public :: assign_fluid

    ! Public methods
    procedure, public :: initialize
    procedure, public :: set_time
    procedure, public :: get_timestep
    procedure, public :: integrate
    procedure, public :: t => time_derivative
    procedure, public :: force_finalization

    ! Finalizer
    final :: finalize

    ! Map operators to corresponding procedures
    generic :: operator(+) => add_fluid
    generic :: operator(-) => subtract_fluid
    generic :: operator(*) => real_mul_fluid, fluid_mul_real
    generic :: assignment(=) => assign_fluid
  end type fluid_t

contains

  function new_fluid(input, grid, time) result(fluid)
    !< Fluid constructor
    class(input_t), intent(in) :: input
    class(grid_block_t), intent(in) :: grid
    type(fluid_t), pointer :: fluid
    real(rk), intent(in) :: time

    select type(grid)
    class is(grid_block_2d_t)
      allocate(fluid)
      call fluid%initialize(input, grid, time)
    end select
  end function new_fluid

  subroutine initialize(self, input, grid, time)
    class(fluid_t), intent(inout) :: self
    class(input_t), intent(in) :: input
    class(grid_block_2d_t), intent(in) :: grid
    real(rk), intent(in) :: time
    class(flux_solver_t), pointer :: solver => null()
    class(boundary_condition_t), pointer :: bc => null()

    integer(ik) :: alloc_status, i, j, ilo, ihi, jlo, jhi, io

    self%time = time
    self%cfl = input%cfl

    alloc_status = 0
    if(enable_debug_print) call debug_print('Calling fluid_t%initialize()', __FILE__, __LINE__)

    if(.not. scale_factors_set) then
      call error_msg(module_name='mod_fluid', class_name='fluid_t', procedure_name='initialize', &
                     message="Global non-dimensional scale factors haven't been set yet. "// &
                     "These need to be set before fluid initialization", &
                     file_name=__FILE__, line_number=__LINE__)
    end if

    self%rho = field_2d(name='rho', long_name='Density', &
                        descrip='Cell Density', units='g/cm^3', &
                        global_dims=grid%global_dims, n_halo_cells=input%n_ghost_layers)

    self%rho_u = field_2d(name='rhou', long_name='rhou', descrip='Cell Conserved quantity (Density * X-Velocity)', &
                          units='g cm/cm^2 s', &
                          global_dims=grid%global_dims, n_halo_cells=input%n_ghost_layers)

    self%rho_v = field_2d(name='rhov', long_name='rhov', descrip='Cell Conserved quantity (Density * Y-Velocity)', &
                          units='g cm/cm^2 s', &
                          global_dims=grid%global_dims, n_halo_cells=input%n_ghost_layers)

    self%rho_E = field_2d(name='rhoE', long_name='rhoE', descrip='Cell Conserved quantity (Density * Total Energy)', &
                          units='g erg / cm^3', &
                          global_dims=grid%global_dims, n_halo_cells=input%n_ghost_layers)

    self%u = field_2d(name='u', long_name='X Velocity', descrip='Cell X-Velocity', units='cm/s', &
                      global_dims=grid%global_dims, n_halo_cells=input%n_ghost_layers)

    self%v = field_2d(name='v', long_name='Y Velocity', descrip='Cell Y-Velocity', units='cm/s', &
                      global_dims=grid%global_dims, n_halo_cells=input%n_ghost_layers)

    self%p = field_2d(name='p', long_name='Pressure', descrip='Cell Pressure', units='barye', &
                      global_dims=grid%global_dims, n_halo_cells=input%n_ghost_layers)

    self%cs = field_2d(name='cs', long_name='Sound Speed', descrip='Cell Sound Speed', units='cm/s', &
                       global_dims=grid%global_dims, n_halo_cells=input%n_ghost_layers)

    self%mach_u = field_2d(name='mach_u', long_name='Mach X', descrip='Cell Mach number in x-direction', &
                           units='dimensionless', &
                           global_dims=grid%global_dims, n_halo_cells=input%n_ghost_layers)

    self%mach_v = field_2d(name='mach_v', long_name='Mach Y', descrip='Cell Mach number in y-direction', &
                           units='dimensionless', &
                           global_dims=grid%global_dims, n_halo_cells=input%n_ghost_layers)

    self%smooth_residuals = input%smooth_residuals

    self%time_integration_scheme = trim(input%time_integration_strategy)

    select case(trim(input%flux_solver))
      ! case('FVLEG')
      !   allocate(fvleg_solver_t :: solver)
      ! case('AUSM+-u', 'AUSM+-up', 'AUSM+-up_all_speed')
      !   error stop "There are issues in the AUSM+ solver for now; exiting..."
      !   allocate(ausm_plus_solver_t :: solver)
    case('M-AUSMPW+')
      allocate(m_ausmpw_plus_solver_t :: solver)
    case('AUSMPW+')
      allocate(ausmpw_plus_solver_t :: solver)
      ! case('SLAU', 'SLAU2', 'SD-SLAU', 'SD-SLAU2')
      !   allocate(slau_solver_t :: solver)
    case default
      call error_msg(module_name='mod_fluid', class_name='fluid_t', procedure_name='initialize', &
                     message="Invalid flux solver. It must be one of the following: "// &
                     "['FVLEG', 'AUSM+-u','AUSM+-a','AUSM+-up','AUSM+-up_all_speed', "// &
                     "'AUSMPW+', 'M-AUSMPW+', 'SLAU', 'SLAU2', 'SD-SLAU', 'SD-SLAU2'], "// &
                     "the input was: '"//trim(input%flux_solver)//"'", &
                     file_name=__FILE__, line_number=__LINE__)
    end select

    call solver%initialize(input, self%time)
    allocate(self%solver, source=solver)
    deallocate(solver)


    open(newunit=io, file=trim(self%residual_hist_file), status='replace')
    write(io, '(a)') 'iteration,time,rho,rho_u,rho_v,rho_E'
    close(io)

    if(input%read_init_cond_from_file .or. input%restart_from_file) then
      call self%initialize_from_hdf5(input)
    else
      call self%initialize_from_ini(input)
    end if

    call eos%sound_speed(p=self%p, rho=self%rho, cs=self%cs)
    self%mach_v = self%v / self%cs
    self%mach_u = self%u / self%cs
    self%prim_vars_updated = .true.
    call self%sync_fields()
  end subroutine initialize

  subroutine initialize_from_hdf5(self, input)
    !< Initialize from an .hdf5 file. The conserved variables are already allocated appropriately from
    !< from the grid class, but this will just initialize them to the values found in the hdf5 file
    class(fluid_t), intent(inout) :: self
    class(input_t), intent(in) :: input
    type(hdf5_file) :: h5
    logical :: file_exists
    character(:), allocatable :: filename
    character(32) :: str_buff = ''

    real(rk), dimension(:, :), allocatable :: density
    real(rk), dimension(:, :), allocatable :: x_velocity
    real(rk), dimension(:, :), allocatable :: y_velocity
    real(rk), dimension(:, :), allocatable :: pressure

    if(enable_debug_print) call debug_print('Initializing fluid_t from hdf5', __FILE__, __LINE__)

    if(input%restart_from_file) then
      filename = trim(input%restart_file)
    else
      filename = trim(input%initial_condition_file)
    end if

    file_exists = .false.
    inquire(file=filename, exist=file_exists)

    if(.not. file_exists) then
      call error_msg(module_name='mod_fluid', class_name='fluid_t', procedure_name='initialize_from_hdf5', &
                     message='File not found: "'//filename//'"', file_name=__FILE__, line_number=__LINE__)
    end if

    call h5%initialize(filename=filename, status='old', action='r')

    call h5%get('/density', density)
    call h5%readattr('/density', 'units', str_buff)
    ! self%rho%units = trim(str_buff)

    if(input%restart_from_file) then
      select case(trim(str_buff))
      case('g/cc')
      case default
        call error_msg(module_name='mod_fluid', class_name='fluid_t', procedure_name='initialize_from_hdf5', &
                       message="Unknown density units in .h5 file. Acceptable units are 'g/cc'", &
                       file_name=__FILE__, line_number=__LINE__)
      end select
    end if

    call h5%get('/x_velocity', x_velocity)
    call h5%get('/y_velocity', y_velocity)
    call h5%readattr('/x_velocity', 'units', str_buff)
    ! self%u%units = trim(str_buff)
    ! self%v%units = trim(str_buff)

    if(input%restart_from_file) then
      select case(trim(str_buff))
      case('km/s')
        x_velocity = x_velocity * km_per_sec_to_cm_per_sec
        y_velocity = y_velocity * km_per_sec_to_cm_per_sec
      case('cm/s')
      case default
        call error_msg(module_name='mod_fluid', class_name='fluid_t', procedure_name='initialize_from_hdf5', &
                       message="Unknown velocity units in .h5 file. Acceptable units are 'km/s' and 'cm/s'", &
                       file_name=__FILE__, line_number=__LINE__)
      end select
    end if

    call h5%get('/pressure', pressure)
    call h5%readattr('/pressure', 'units', str_buff)

    if(input%restart_from_file) then
      select case(trim(str_buff))
      case('barye')
      case('Mbar')
        pressure = pressure * mega_bar_to_barye
      case default
        call error_msg(module_name='mod_fluid', class_name='fluid_t', procedure_name='initialize_from_hdf5', &
                       message="Unknown pressure units in .h5 file. Acceptable units are 'barye', 'Mbar'", &
                       file_name=__FILE__, line_number=__LINE__)
      end select
    end if

    call h5%finalize()

    associate(ilo => self%rho%lbounds(1), ihi => self%rho%ubounds(1), &
              jlo => self%rho%lbounds(2), jhi => self%rho%ubounds(2), nh => self%rho%n_halo_cells)
      self%rho%data(ilo:ihi, jlo:jhi) = density(ilo + nh:ihi + nh, jlo + nh:jhi + nh)
      self%u%data(ilo:ihi, jlo:jhi) = x_velocity(ilo + nh:ihi + nh, jlo + nh:jhi + nh)
      self%v%data(ilo:ihi, jlo:jhi) = y_velocity(ilo + nh:ihi + nh, jlo + nh:jhi + nh)
      self%p%data(ilo:ihi, jlo:jhi) = pressure(ilo + nh:ihi + nh, jlo + nh:jhi + nh)
    end associate

    call self%rho%make_non_dimensional(non_dim_factor=rho_0)
    call self%u%make_non_dimensional(non_dim_factor=v_0)
    call self%v%make_non_dimensional(non_dim_factor=v_0)
    call self%p%make_non_dimensional(non_dim_factor=p_0)

    if(minval(pressure) < tiny(1.0_rk)) then
      call error_msg(module_name='mod_fluid', class_name='fluid_t', procedure_name='initialize_from_hdf5', &
                     message="Some (or all) of the pressure array is ~0", file_name=__FILE__, line_number=__LINE__)
    end if

    if(minval(density) < tiny(1.0_rk)) then
      call error_msg(module_name='mod_fluid', class_name='fluid_t', procedure_name='initialize_from_hdf5', &
                     message="Some (or all) of the density array is ~0", file_name=__FILE__, line_number=__LINE__)
    end if

    call eos%primitive_to_conserved(rho=self%rho, u=self%u, v=self%v, p=self%p, &
                                    rho_u=self%rho_u, rho_v=self%rho_v, rho_E=self%rho_E)

    if(this_image() == 1) then
      write(*, '(a)') 'Initial fluid stats'
      write(*, '(a)') '==================================================='
      write(*, '(a, f0.4)') 'EOS Gamma:                     ', eos%get_gamma()
      write(*, '(a, 2(es16.6, 1x))') 'Min/Max density    [non-dim]: ', minval(density), maxval(density)
      write(*, '(a, 2(es16.6, 1x))') 'Min/Max x-velocity [non-dim]: ', minval(x_velocity), maxval(x_velocity)
      write(*, '(a, 2(es16.6, 1x))') 'Min/Max y-velocity [non-dim]: ', minval(x_velocity), maxval(y_velocity)
      write(*, '(a, 2(es16.6, 1x))') 'Min/Max pressure   [non-dim]: ', minval(pressure), maxval(pressure)
      write(*, '(a, 2(es16.6, 1x))') 'Min/Max density    [dim]:     ', minval(density) * rho_0, maxval(density) * rho_0
      write(*, '(a, 2(es16.6, 1x))') 'Min/Max x-velocity [dim]:     ', minval(x_velocity) * v_0, maxval(x_velocity) * v_0
      write(*, '(a, 2(es16.6, 1x))') 'Min/Max y-velocity [dim]:     ', minval(y_velocity) * v_0, maxval(y_velocity) * v_0
      write(*, '(a, 2(es16.6, 1x))') 'Min/Max pressure   [dim]:     ', minval(pressure) * p_0, maxval(pressure) * p_0
      write(*, '(a)') '==================================================='
      write(*, *)
    endif

  end subroutine initialize_from_hdf5

  subroutine initialize_from_ini(self, input)
    !< Initialize from an .ini file. The conserved variables are already allocated appropriately from
    !< from the grid class, but this will just initialize them to the values found in the .ini file
    class(fluid_t), intent(inout) :: self
    class(input_t), intent(in) :: input
    real(rk) :: density, x_velocity, y_velocity, pressure

    error stop "Fix fluid_t%initialize_from_ini"
    ! ! Non-dimensionalize
    ! density = input%init_density / rho_0
    ! x_velocity = input%init_x_velocity / v_0
    ! y_velocity = input%init_y_velocity / v_0
    ! pressure = input%init_pressure / p_0

    ! if (enable_debug_print) call debug_print('Initializing fluid_t from .ini', __FILE__, __LINE__)
    ! write(*, '(a,4(f0.3, 1x))') 'Initializing with [rho,u,v,p]: ', &
    !   input%init_density, input%init_x_velocity, input%init_y_velocity, input%init_pressure

    ! self%rho = density
    ! self%u = x_velocity
    ! self%v = y_velocity
    ! self%p = pressure
    ! call eos%primitive_to_conserved(rho=self%rho, u=self%u, v=self%v, p=self%p, &
    !                                 rho_u=self%rho_u, rho_v=self%rho_v, rho_E=self%rho_E)

    ! if(near_zero(input%init_pressure)) then
    !   call error_msg(module_name='mod_fluid', class_name='fluid_t', procedure_name='initialize_from_ini', &
    !                  message="Some (or all) of the pressure array is ~0", file_name=__FILE__, line_number=__LINE__)
    ! end if

    ! if(near_zero(input%init_density)) then
    !   call error_msg(module_name='mod_fluid', class_name='fluid_t', procedure_name='initialize_from_ini', &
    !                  message="Some (or all) of the density array is ~0", file_name=__FILE__, line_number=__LINE__)
    ! end if

  end subroutine initialize_from_ini

  subroutine force_finalization(self)
    class(fluid_t), intent(inout) :: self

    if(enable_debug_print) call debug_print('Running fluid_t%force_finalization()', __FILE__, __LINE__)
    ! if(allocated(self%rho)) deallocate(self%rho)
    ! if(allocated(self%u)) deallocate(self%u)
    ! if(allocated(self%v)) deallocate(self%v)
    ! if(allocated(self%p)) deallocate(self%p)
    ! if(allocated(self%rho_u)) deallocate(self%rho_u)
    ! if(allocated(self%rho_v)) deallocate(self%rho_v)
    ! if(allocated(self%rho_E)) deallocate(self%rho_E)
    ! if(allocated(self%cs)) deallocate(self%cs)
    ! if(allocated(self%mach_u)) deallocate(self%mach_u)
    ! if(allocated(self%mach_v)) deallocate(self%mach_v)
    ! if(allocated(self%time_integrator)) deallocate(self%time_integrator)
  end subroutine force_finalization

  subroutine finalize(self)
    type(fluid_t), intent(inout) :: self

    if(enable_debug_print) call debug_print('Running fluid_t%finalize()', __FILE__, __LINE__)
    ! if(allocated(self%rho)) deallocate(self%rho)
    ! if(allocated(self%u)) deallocate(self%u)
    ! if(allocated(self%v)) deallocate(self%v)
    ! if(allocated(self%p)) deallocate(self%p)
    ! if(allocated(self%rho_u)) deallocate(self%rho_u)
    ! if(allocated(self%rho_v)) deallocate(self%rho_v)
    ! if(allocated(self%rho_E)) deallocate(self%rho_E)
    ! if(allocated(self%cs)) deallocate(self%cs)
    ! if(allocated(self%mach_u)) deallocate(self%mach_u)
    ! if(allocated(self%mach_v)) deallocate(self%mach_v)
    ! if(allocated(self%solver)) deallocate(self%solver)
  end subroutine finalize

  subroutine set_time(self, time, iteration)
    !< Set the time statistics
    class(fluid_t), intent(inout) :: self
    real(rk), intent(in) :: time          !< simulation time
    integer(ik), intent(in) :: iteration  !< iteration

    if(enable_debug_print) call debug_print('Running fluid_t%set_time()', __FILE__, __LINE__)
    self%time = time
    self%iteration = iteration
  end subroutine set_time

  subroutine integrate(self, dt, grid, source_term, error_code)
    !< Integrate in time
    class(fluid_t), intent(inout) :: self
    real(rk), intent(in) :: dt !< time step
    class(grid_block_t), intent(in) :: grid !< grid class - the solver needs grid topology
    class(source_t), allocatable, intent(in) :: source_term

    integer(ik), intent(out) :: error_code

    if(enable_debug_print) call debug_print('Running fluid_t%integerate()', __FILE__, __LINE__)
    self%time = self%time + dt
    self%dt = dt

    select case(trim(self%time_integration_scheme))
    case('ssp_rk2')
      call self%ssp_rk_2_2(grid=grid, source_term=source_term, error_code=error_code)
    case('ssp_rk3', 'ssp_rk33')
      call self%ssp_rk_3_3(grid=grid, source_term=source_term, error_code=error_code)
    case('ssp_rk43')
      call self%ssp_rk_4_3(grid=grid, source_term=source_term, error_code=error_code)
    case default
      call error_msg(module_name='mod_fluid', class_name='fluid_t', procedure_name='assign_fluid', &
                     message="Unknown time integration scheme", file_name=__FILE__, line_number=__LINE__)
    end select
  end subroutine integrate

  subroutine sync_fields(self)
    class(fluid_t), intent(inout) :: self

    call self%rho%sync_edges()
    call self%u%sync_edges()
    call self%v%sync_edges()
    call self%p%sync_edges()
    ! call rho_u %sync_edges()
    ! call rho_v %sync_edges()
    ! call rho_E %sync_edges()
    ! call cs    %sync_edges()
    ! call mach_u%sync_edges()
    ! call mach_v%sync_edges()
  end subroutine

  function time_derivative(self, grid, source_term, stage) result(d_dt)
    !< Implementation of the time derivative
    class(fluid_t), intent(inout) :: self
    class(grid_block_t), intent(in) :: grid  !< grid class - the solver needs grid topology
    type(fluid_t), allocatable :: d_dt          !< dU/dt
    integer(ik), intent(in) :: stage            !< stage in the time integration scheme
    class(source_t), allocatable, intent(in) :: source_term


    real(rk), dimension(:,:), allocatable ::   d_rho_dt  !< d/dt of the density field
    real(rk), dimension(:,:), allocatable :: d_rho_u_dt  !< d/dt of the rhou field
    real(rk), dimension(:,:), allocatable :: d_rho_v_dt  !< d/dt of the rhov field
    real(rk), dimension(:,:), allocatable :: d_rho_E_dt  !< d/dt of the rhoE field

    if(enable_debug_print) call debug_print('Running fluid_t%time_derivative()', __FILE__, __LINE__)

    allocate(d_dt, source=self)

    select type(grid)
    class is(grid_block_2d_t)
      call self%sync_fields()
      call self%solver%solve(dt=self%dt, grid=grid, &
                             rho=self%rho, u=self%u, v=self%v, p=self%p, &
                             d_rho_dt=d_rho_dt,  &
                             d_rho_u_dt=d_rho_u_dt, &
                             d_rho_v_dt=d_rho_v_dt, &
                             d_rho_E_dt=d_rho_E_dt)
      
      d_dt%rho%data = d_rho_dt  
      d_dt%rho_u%data = d_rho_u_dt
      d_dt%rho_v%data = d_rho_v_dt
      d_dt%rho_E%data = d_rho_E_dt

      deallocate(d_rho_dt  )
      deallocate(d_rho_u_dt)
      deallocate(d_rho_v_dt)
      deallocate(d_rho_E_dt)

      if(allocated(source_term)) then
        if(self%time <= source_term%max_time) then
          if(source_term%source_type == 'energy') then
            d_dt%rho_E = source_term%data + d_dt%rho_E
          end if
        end if
      end if
    end select
  end function time_derivative

  real(rk) function get_timestep(self, grid) result(delta_t)
    class(fluid_t), intent(inout) :: self
    class(grid_block_t), intent(in) :: grid
    ! real(rk), save :: coarray_min_delta_t[*] !< the max allowable timestep on each subdomain/image
    real(rk) :: min_delta_t !< the max allowable timestep on each subdomain/image
    integer(ik) :: ierr
    integer(ik) :: ilo, ihi, jlo, jhi ! fluid lo/hi indicies
    integer(ik) :: g_ilo, g_ihi, g_jlo, g_jhi ! grid lo/hi indices
    character(len=200) :: err_msg

    real(rk), allocatable, save, dimension(:, :) :: dx, dy

    ! This seems silly to have to do, but the master class requires
    ! that the grid is a grid_block_t type, even though this fluid class
    ! will always use a grid_block_2d_t type.
    select type(grid)
    class is(grid_block_2d_t)
      g_ilo = grid%lbounds(1)
      g_ihi = grid%ubounds(1)
      g_jlo = grid%lbounds(2)
      g_jhi = grid%ubounds(2)

      if(.not. allocated(dx)) allocate(dx(g_ilo:g_ihi, g_jlo:g_jhi))
      if(.not. allocated(dy)) allocate(dy(g_ilo:g_ihi, g_jlo:g_jhi))

      dx = grid%dx(g_ilo:g_ihi, g_jlo:g_jhi)
      dy = grid%dy(g_ilo:g_ihi, g_jlo:g_jhi)
    end select

    err_msg = ''

    ilo = self%u%lbounds(1)
    ihi = self%u%ubounds(1)

    jlo = self%u%lbounds(2)
    jhi = self%u%ubounds(2)

    ! I would have put this in a cleaner associate block, but GFortran+OpenCoarrays bugs out on this
    ! coarray_min_delta_t = minval(self%cfl / &
    !                              (((abs(self%u%data(ilo:ihi, jlo:jhi)) + &
    !                                 self%cs%data(ilo:ihi, jlo:jhi)) / dx) + &
    !                               ((abs(self%v%data(ilo:ihi, jlo:jhi)) + &
    !                                 self%cs%data(ilo:ihi, jlo:jhi)) / dy)))
    min_delta_t = minval(self%cfl / &
                                    (((abs(self%u%data(ilo:ihi, jlo:jhi)) + &
                                       self%cs%data(ilo:ihi, jlo:jhi)) / dx) + &
                                     ((abs(self%v%data(ilo:ihi, jlo:jhi)) + &
                                       self%cs%data(ilo:ihi, jlo:jhi)) / dy)))
    ! sync all
    ! Get the minimum timestep across all the images and save it on each image
<<<<<<< HEAD
    ierr = 0
    call co_min(coarray_min_delta_t, stat=ierr, errmsg=err_msg)
=======
    ! call co_min(coarray_min_delta_t, stat=ierr)
    min_delta_t = min_to_all(min_delta_t)

    ! print*, "min_delta_t", min_delta_t, "image", this_image()
    ! print*, "coarray_min_delta_t", coarray_min_delta_t, "image", this_image()
    ! error stop

>>>>>>> d77f3a44
    if(ierr /= 0) then
      call error_msg(module_name='mod_fluid', class_name='fluid_t', procedure_name='get_timestep', &
                     message="Unable to run the co_min() to get min timestep across images: err_msg="//trim(err_msg), &
                     file_name=__FILE__, line_number=__LINE__)
    end if
    delta_t = min_delta_t
  end function get_timestep

  subroutine calculate_derived_quantities(self)
    !< Find derived quantities like sound speed, mach number, primitive variables

    class(fluid_t), intent(inout) :: self
    integer(ik) :: i, j
    integer(ik) :: ilo, ihi, jlo, jhi

    if(enable_debug_print) call debug_print('Running fluid_t%calculate_derived_quantities()', __FILE__, __LINE__)
    call eos%conserved_to_primitive(rho=self%rho, rho_u=self%rho_u, &
                                    rho_v=self%rho_v, rho_E=self%rho_E, &
                                    u=self%u, v=self%v, p=self%p)
    call eos%sound_speed(p=self%p, rho=self%rho, cs=self%cs)

    self%mach_u = self%u / self%cs
    self%mach_v = self%v / self%cs
    self%prim_vars_updated = .true.
  end subroutine calculate_derived_quantities

  subroutine get_continuity_sensor(self)
    !< Run a distinguishing step that determines which regions in the domain are smooth (continuous),
    !< or discontinuous (linear or non-linear)
    class(fluid_t), intent(inout) :: self

    ! call distinguish(lbounds=lbound(self%rho), rho=self%rho, u=self%u, v=self%v, p=self%p, continuity_sensor=self%continuous_sensor)
  end subroutine get_continuity_sensor

  subroutine residual_smoother(self)
    class(fluid_t), intent(inout) :: self

    integer(ik) :: ilo, ihi, jlo, jhi
    integer(ik) :: i, j
    real(rk) :: high, low, rel_diff
    real(rk), parameter :: REL_TOL = 1e-5_rk
    real(rk), parameter :: EPS = 5e-14_rk

    ! if (enable_debug_print) call debug_print('Running fluid_t%residual_smoother()', __FILE__, __LINE__)
    ! if(self%smooth_residuals) then
    !   ilo = lbound(self%rho, dim=1) + 1
    !   ihi = ubound(self%rho, dim=1) - 1
    !   jlo = lbound(self%rho, dim=2) + 1
    !   jhi = ubound(self%rho, dim=2) - 1

    !   !$omp parallel default(none) &
    !   !$omp shared(self) &
    !   !$omp firstprivate(ilo,ihi,jlo,jhi) &
    !   !$omp private(i,j)
    !   !$omp do
    !   do j = jlo, jhi
    !     do i = ilo, ihi
    !       if(abs(self%rho(i, j) - self%rho(i - 1, j)) < EPS) self%rho(i, j) = self%rho(i - 1, j)
    !       if(abs(self%rho_u(i, j) - self%rho_u(i - 1, j)) < EPS) self%rho_u(i, j) = self%rho_u(i - 1, j)
    !       if(abs(self%rho_v(i, j) - self%rho_v(i - 1, j)) < EPS) self%rho_v(i, j) = self%rho_v(i - 1, j)
    !       if(abs(self%rho_E(i, j) - self%rho_E(i - 1, j)) < EPS) self%rho_E(i, j) = self%rho_E(i - 1, j)
    !     end do
    !   end do
    !   !$omp end do
    !   !$omp do
    !   do j = jlo, jhi
    !     do i = ilo, ihi
    !       if(abs(self%rho(i, j) - self%rho(i, j - 1)) < EPS) self%rho(i, j) = self%rho(i, j - 1)
    !       if(abs(self%rho_u(i, j) - self%rho_u(i, j - 1)) < EPS) self%rho_u(i, j) = self%rho_u(i, j - 1)
    !       if(abs(self%rho_v(i, j) - self%rho_v(i, j - 1)) < EPS) self%rho_v(i, j) = self%rho_v(i, j - 1)
    !       if(abs(self%rho_E(i, j) - self%rho_E(i, j - 1)) < EPS) self%rho_E(i, j) = self%rho_E(i, j - 1)
    !     end do
    !   end do
    !   !$omp end do
    !   !$omp end parallel
    ! end if

  end subroutine residual_smoother

  function subtract_fluid(lhs, rhs) result(difference)
    !< Implementation of the (-) operator for the fluid type
    class(fluid_t), intent(in) :: lhs
    class(fluid_t), intent(in) :: rhs
    type(fluid_t), allocatable :: difference

    if(enable_debug_print) call debug_print('Running fluid_t%subtract_fluid()', __FILE__, __LINE__)

    allocate(difference, source=lhs)
    difference%rho = lhs%rho - rhs%rho
    difference%rho_u = lhs%rho_u - rhs%rho_u
    difference%rho_v = lhs%rho_v - rhs%rho_v
    difference%rho_E = lhs%rho_E - rhs%rho_E
    difference%prim_vars_updated = .false.
  end function subtract_fluid

  function add_fluid(lhs, rhs) result(sum)
    !< Implementation of the (+) operator for the fluid type
    class(fluid_t), intent(in) :: lhs
    class(fluid_t), intent(in) :: rhs
    type(fluid_t), allocatable :: sum

    if(enable_debug_print) call debug_print('Running fluid_t%add_fluid()', __FILE__, __LINE__)

    allocate(sum, source=lhs)
    sum%rho = lhs%rho + rhs%rho
    sum%rho_u = lhs%rho_u + rhs%rho_u
    sum%rho_v = lhs%rho_v + rhs%rho_v
    sum%rho_E = lhs%rho_E + rhs%rho_E
    sum%prim_vars_updated = .false.
  end function add_fluid

  function fluid_mul_real(lhs, rhs) result(product)
    !< Implementation of the fluid * real operation
    class(fluid_t), intent(in) :: lhs
    real(rk), intent(in) :: rhs
    type(fluid_t), allocatable :: product

    integer(ik) :: alloc_status

    if(enable_debug_print) call debug_print('Running fluid_t%fluid_mul_real()', __FILE__, __LINE__)

    allocate(product, source=lhs, stat=alloc_status)
    if(alloc_status /= 0) then
      call error_msg(module_name='mod_fluid', class_name='fluid_t', procedure_name='fluid_mul_real', &
                     message="Unable to allocate lhs%solver", file_name=__FILE__, line_number=__LINE__)
    end if

    product%rho = lhs%rho * rhs
    product%rho_u = lhs%rho_u * rhs
    product%rho_v = lhs%rho_v * rhs
    product%rho_E = lhs%rho_E * rhs

    product%prim_vars_updated = .false.
  end function fluid_mul_real

  function real_mul_fluid(lhs, rhs) result(product)
    !< Implementation of the real * fluid operation
    class(fluid_t), intent(in) :: rhs
    real(rk), intent(in) :: lhs
    type(fluid_t), allocatable :: product
    integer(ik) :: alloc_status

    if(enable_debug_print) call debug_print('Running fluid_t%real_mul_fluid()', __FILE__, __LINE__)

    allocate(product, source=rhs, stat=alloc_status)
    if(alloc_status /= 0) then
      call error_msg(module_name='mod_fluid', class_name='fluid_t', procedure_name='real_mul_fluid', &
                     message="Unable to allocate product", file_name=__FILE__, line_number=__LINE__)
    end if

    product%rho = lhs * rhs%rho
    product%rho_u = lhs * rhs%rho_u
    product%rho_v = lhs * rhs%rho_v
    product%rho_E = lhs * rhs%rho_E
    product%prim_vars_updated = .false.
  end function real_mul_fluid

  subroutine assign_fluid(lhs, rhs)
    !< Implementation of the (=) operator for the fluid type. e.g. lhs = rhs
    class(fluid_t), intent(inout) :: lhs
    type(fluid_t), intent(in) :: rhs
    integer(ik) :: alloc_status

    if(enable_debug_print) call debug_print('Running fluid_t%assign_fluid()', __FILE__, __LINE__)
    lhs%residual_hist_header_written = rhs%residual_hist_header_written
    lhs%rho = rhs%rho
    lhs%rho_u = rhs%rho_u
    lhs%rho_v = rhs%rho_v
    lhs%rho_E = rhs%rho_E
    if(allocated(lhs%solver)) deallocate(lhs%solver)

    allocate(lhs%solver, source=rhs%solver, stat=alloc_status)
    if(alloc_status /= 0) then
      call error_msg(module_name='mod_fluid', class_name='fluid_t', procedure_name='assign_fluid', &
                     message="Unable to allocate lhs%solver", file_name=__FILE__, line_number=__LINE__)
    end if

    lhs%time_integration_scheme = rhs%time_integration_scheme
    lhs%time = rhs%time
    lhs%dt = rhs%dt
    lhs%iteration = rhs%iteration
    lhs%prim_vars_updated = rhs%prim_vars_updated
    lhs%smooth_residuals = rhs%smooth_residuals
    lhs%residual_hist_file = rhs%residual_hist_file
    lhs%residual_hist_header_written = rhs%residual_hist_header_written
    call lhs%calculate_derived_quantities()

    if(lhs%smooth_residuals) call lhs%residual_smoother()
  end subroutine assign_fluid

  subroutine sanity_check(self, error_code)
    !< Run checks on the conserved variables. Density and pressure need to be > 0. No NaNs or Inifinite numbers either.
    class(fluid_t), intent(in) :: self
    logical :: invalid_numbers, negative_numbers
    integer(ik), intent(out) :: error_code

    if(enable_debug_print) call debug_print('Running fluid_t%sanity_check()', __FILE__, __LINE__)

    error_code = ALL_OK

    invalid_numbers = self%rho%has_nans()
    if(invalid_numbers) then
      error_code = NANS_FOUND
      return
    end if

    invalid_numbers = self%u%has_nans()
    if(invalid_numbers) then
      error_code = NANS_FOUND
      return
    end if

    invalid_numbers = self%v%has_nans()
    if(invalid_numbers) then
      error_code = NANS_FOUND
      return
    end if

    invalid_numbers = self%p%has_nans()
    if(invalid_numbers) then
      error_code = NANS_FOUND
      return
    end if

    negative_numbers = self%p%has_negatives()
    if(negative_numbers) then
      error_code = NEG_PRESSURE
      return
    end if

    negative_numbers = self%rho%has_negatives()
    if(negative_numbers) then
      error_code = NEG_DENSITY
      return
    end if

  end subroutine sanity_check

  subroutine ssp_rk_3_3(U, source_term, grid, error_code)
    !< Strong-stability preserving Runge-Kutta 3-step, 3rd order time integration. See Ref [3]
    class(fluid_t), intent(inout) :: U
    class(grid_block_t), intent(in) :: grid
    class(source_t), allocatable, intent(in) :: source_term

    type(fluid_t), allocatable :: U_1 !< first stage
    type(fluid_t), allocatable :: U_2 !< second stage
    integer(ik), intent(out) :: error_code
    real(rk) :: dt

    call debug_print('Running fluid_t%ssp_rk_3_3()', __FILE__, __LINE__)

    dt = U%dt

    ! 1st stage
    allocate(U_1, source=U)
    U_1 = U + U%t(grid=grid, source_term=source_term, stage=1) * dt

    ! 2nd stage
    allocate(U_2, source=U)
    U_2 = U * (3.0_rk / 4.0_rk) &
          + U_1 * (1.0_rk / 4.0_rk) &
          + U_1%t(grid=grid, source_term=source_term, stage=2) * ((1.0_rk / 4.0_rk) * dt)

    ! Final stage
    U = U * (1.0_rk / 3.0_rk) &
        + U_2 * (2.0_rk / 3.0_rk) &
        + U_2%t(grid=grid, source_term=source_term, stage=3) * ((2.0_rk / 3.0_rk) * dt)
    call U%sanity_check(error_code)

    ! Convergence history
    call write_residual_history(first_stage=U_1, last_stage=U)

    deallocate(U_1)
    deallocate(U_2)

  end subroutine ssp_rk_3_3

  subroutine ssp_rk_4_3(U, source_term, grid, error_code)
    !< Strong-stability preserving Runge-Kutta 4-step, 3rd order time integration. See Ref [3]. According to the
    !< reference, the increase in stage number is more than offset by the allowable increase in CFL number.

    class(fluid_t), intent(inout) :: U
    class(grid_block_t), intent(in) :: grid
    class(source_t), allocatable, intent(in) :: source_term

    type(fluid_t), allocatable :: U_1 !< first stage
    type(fluid_t), allocatable :: U_2 !< second stage
    type(fluid_t), allocatable :: U_3 !< third stage
    integer(ik), intent(out) :: error_code
    real(rk) :: dt
    real(rk), parameter :: one_third = 1.0_rk / 3.0_rk
    real(rk), parameter :: one_sixth = 1.0_rk / 6.0_rk
    real(rk), parameter :: two_thirds = 2.0_rk / 3.0_rk

    call debug_print('Running fluid_t%ssp_rk_4_3()', __FILE__, __LINE__)

    dt = U%dt

    ! 1st stage
    allocate(U_1, source=U)
    U_1 = U + U%t(grid=grid, source_term=source_term, stage=1) * 0.5_rk * dt

    ! 2nd stage
    allocate(U_2, source=U)
    U_2 = U_1 + U_1%t(grid=grid, source_term=source_term, stage=2) * 0.5_rk * dt

    ! 3rd stage
    allocate(U_3, source=U)
    U_3 = (U * two_thirds) + (U_2 * one_third) + (U_2%t(grid=grid, source_term=source_term, stage=3) * one_sixth * dt)
    call U_3%residual_smoother()

    ! Final stage
    U = U_3 + (U_3%t(grid=grid, source_term=source_term, stage=4) * 0.5_rk * dt)
    call U%sanity_check(error_code)

    ! Convergence history
    call write_residual_history(first_stage=U_1, last_stage=U)

    deallocate(U_1)
    deallocate(U_2)
    deallocate(U_3)

  end subroutine ssp_rk_4_3

  subroutine ssp_rk_2_2(U, source_term, grid, error_code)
    !< Strong-stability preserving Runge-Kutta 2-stage, 2nd order time integration. See Ref [3]
    class(fluid_t), intent(inout) :: U
    class(grid_block_t), intent(in) :: grid
    class(source_t), allocatable, intent(in) :: source_term

    type(fluid_t), allocatable :: U_1 !< first stage
    integer(ik), intent(out) :: error_code
    real(rk) :: dt

    if(enable_debug_print) call debug_print('Running fluid_t%rk2()', __FILE__, __LINE__)

    dt = U%dt
    allocate(U_1, source=U)

    ! 1st stage
    call debug_print(new_line('a')//'Running fluid_t%ssp_rk2_t() 1st stage'//new_line('a'), __FILE__, __LINE__)
    U_1 = U + U%t(grid=grid, source_term=source_term, stage=1) * dt

    ! Final stage
    call debug_print(new_line('a')//'Running fluid_t%ssp_rk2_t() 2nd stage'//new_line('a'), __FILE__, __LINE__)
    U = U * 0.5_rk + U_1 * 0.5_rk + &
        U_1%t(grid=grid, source_term=source_term, stage=2) * (0.5_rk * dt)
    call U%sanity_check(error_code)

    ! ! Convergence history
    call write_residual_history(first_stage=U_1, last_stage=U)

    deallocate(U_1)

  end subroutine ssp_rk_2_2

  subroutine write_residual_history(first_stage, last_stage)
    !< This writes out the change in residual to a file for convergence history monitoring.

    class(fluid_t), intent(in) :: first_stage
    class(fluid_t), intent(in) :: last_stage

    real(rk) :: rho_diff   !< difference in the rho residual
    real(rk) :: rho_u_diff !< difference in the rhou residual
    real(rk) :: rho_v_diff !< difference in the rhov residual
    real(rk) :: rho_E_diff !< difference in the rhoE residual
    integer(ik) :: io
    integer(ik) :: ilo, jlo, ihi, jhi

    if(enable_debug_print) call debug_print('Running fluid_t%write_residual_history()', __FILE__, __LINE__)

    ilo = last_stage%rho%lbounds(1)
    ihi = last_stage%rho%ubounds(1)
    jlo = last_stage%rho%lbounds(2)
    jhi = last_stage%rho%ubounds(2)

    rho_diff = maxval(abs(last_stage%rho%data(ilo:ihi, jlo:jhi) - first_stage%rho%data(ilo:ihi, jlo:jhi)))
    rho_u_diff = maxval(abs(last_stage%rho_u%data(ilo:ihi, jlo:jhi) - first_stage%rho_u%data(ilo:ihi, jlo:jhi)))
    rho_v_diff = maxval(abs(last_stage%rho_v%data(ilo:ihi, jlo:jhi) - first_stage%rho_v%data(ilo:ihi, jlo:jhi)))
    rho_E_diff = maxval(abs(last_stage%rho_E%data(ilo:ihi, jlo:jhi) - first_stage%rho_E%data(ilo:ihi, jlo:jhi)))

    open(newunit=io, file=trim(first_stage%residual_hist_file), status='old', position="append")
    write(io, '(i0, ",", 5(es16.6, ","))') first_stage%iteration, first_stage%time * t_0, &
      rho_diff, rho_u_diff, rho_v_diff, rho_E_diff
    close(io)

  end subroutine write_residual_history
end module mod_fluid<|MERGE_RESOLUTION|>--- conflicted
+++ resolved
@@ -559,7 +559,6 @@
   real(rk) function get_timestep(self, grid) result(delta_t)
     class(fluid_t), intent(inout) :: self
     class(grid_block_t), intent(in) :: grid
-    ! real(rk), save :: coarray_min_delta_t[*] !< the max allowable timestep on each subdomain/image
     real(rk) :: min_delta_t !< the max allowable timestep on each subdomain/image
     integer(ik) :: ierr
     integer(ik) :: ilo, ihi, jlo, jhi ! fluid lo/hi indicies
@@ -593,12 +592,6 @@
     jlo = self%u%lbounds(2)
     jhi = self%u%ubounds(2)
 
-    ! I would have put this in a cleaner associate block, but GFortran+OpenCoarrays bugs out on this
-    ! coarray_min_delta_t = minval(self%cfl / &
-    !                              (((abs(self%u%data(ilo:ihi, jlo:jhi)) + &
-    !                                 self%cs%data(ilo:ihi, jlo:jhi)) / dx) + &
-    !                               ((abs(self%v%data(ilo:ihi, jlo:jhi)) + &
-    !                                 self%cs%data(ilo:ihi, jlo:jhi)) / dy)))
     min_delta_t = minval(self%cfl / &
                                     (((abs(self%u%data(ilo:ihi, jlo:jhi)) + &
                                        self%cs%data(ilo:ihi, jlo:jhi)) / dx) + &
@@ -606,18 +599,8 @@
                                        self%cs%data(ilo:ihi, jlo:jhi)) / dy)))
     ! sync all
     ! Get the minimum timestep across all the images and save it on each image
-<<<<<<< HEAD
-    ierr = 0
-    call co_min(coarray_min_delta_t, stat=ierr, errmsg=err_msg)
-=======
-    ! call co_min(coarray_min_delta_t, stat=ierr)
     min_delta_t = min_to_all(min_delta_t)
 
-    ! print*, "min_delta_t", min_delta_t, "image", this_image()
-    ! print*, "coarray_min_delta_t", coarray_min_delta_t, "image", this_image()
-    ! error stop
-
->>>>>>> d77f3a44
     if(ierr /= 0) then
       call error_msg(module_name='mod_fluid', class_name='fluid_t', procedure_name='get_timestep', &
                      message="Unable to run the co_min() to get min timestep across images: err_msg="//trim(err_msg), &
