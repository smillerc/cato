! MIT License
! Copyright (c) 2020 Sam Miller
! Permission is hereby granted, free of charge, to any person obtaining a copy
! of this software and associated documentation files (the "Software"), to deal
! in the Software without restriction, including without limitation the rights
! to use, copy, modify, merge, publish, distribute, sublicense, and/or sell
! copies of the Software, and to permit persons to whom the Software is
! furnished to do so, subject to the following conditions:
!
! The above copyright notice and this permission notice shall be included in all
! copies or substantial portions of the Software.
!
! THE SOFTWARE IS PROVIDED "AS IS", WITHOUT WARRANTY OF ANY KIND, EXPRESS OR
! IMPLIED, INCLUDING BUT NOT LIMITED TO THE WARRANTIES OF MERCHANTABILITY,
! FITNESS FOR A PARTICULAR PURPOSE AND NONINFRINGEMENT. IN NO EVENT SHALL THE
! AUTHORS OR COPYRIGHT HOLDERS BE LIABLE FOR ANY CLAIM, DAMAGES OR OTHER
! LIABILITY, WHETHER IN AN ACTION OF CONTRACT, TORT OR OTHERWISE, ARISING FROM,
! OUT OF OR IN CONNECTION WITH THE SOFTWARE OR THE USE OR OTHER DEALINGS IN THE
! SOFTWARE.

#ifdef __SIMD_ALIGN_OMP__
#define __CONT_ALIGN__ aligned(rho, u, v, p, d_bar_rho, d_bar_u, d_bar_v, d_bar_p:__ALIGNBYTES__)
#else
#define __CONT_ALIGN__
#endif

module mod_distinguisher
  !< Summary: Provide the procedures to conduct the "distinguisher" step in e-MLP. This process
  !<          scans the domain and finds the regions of linear/non-linear discontinuities as well
  !<          as continuous regions.
  !< Date: 07/25/2020
  !< Author: Sam Miller
  !< Notes:
  !< References:
  !<      [1] Hyung-Min Kang, Kyu Hong Kim, Dong-Ho Lee, "A new approach of a limiting process for multi-dimensional flows"
  !<          Journal of Computational Physics 229 (2010) 7102–7128, http://dx.doi.org/10.1016/j.jcp.2010.06.001

  use, intrinsic :: iso_fortran_env, only: ik => int32, rk => real64, std_err => error_unit
  use mod_globals, only: n_ghost_layers
  implicit none

  integer(ik), parameter :: CONTINUOUS_REGION = 0
  integer(ik), parameter :: LINEAR_DISCONT_REGION = 1
  integer(ik), parameter :: NONLINEAR_DISCONT_REGION = 2

contains

  subroutine distinguish(lbounds, rho, u, v, p, continuity_sensor)
    !< Scan the domain for continuous and discontinuous regions

    integer(ik), dimension(2), intent(in) :: lbounds
    real(rk), dimension(lbounds(1):, lbounds(2):), contiguous, intent(in) :: rho !< (i,j); cell-centered density
    real(rk), dimension(lbounds(1):, lbounds(2):), contiguous, intent(in) :: u   !< (i,j); cell-centered x-velocity
    real(rk), dimension(lbounds(1):, lbounds(2):), contiguous, intent(in) :: v   !< (i,j); cell-centered y-velocity
    real(rk), dimension(lbounds(1):, lbounds(2):), contiguous, intent(in) :: p   !< (i,j); cell-centered pressure

    integer(ik), dimension(:, :), allocatable, intent(out) :: continuity_sensor
    !< (i,j); sensor value to tag wheter it is continuous, linear discontinuous, or non-linear discontinuous

    ! Locals
    integer(ik) :: i, j, ilo, ihi, jlo, jhi
    real(rk), dimension(:, :), allocatable :: d_bar_rho !< (i,j); density approximation
    real(rk), dimension(:, :), allocatable :: d_bar_u   !< (i,j); x-velocity approximation
    real(rk), dimension(:, :), allocatable :: d_bar_v   !< (i,j); y-velocity approximation
    real(rk), dimension(:, :), allocatable :: d_bar_p   !< (i,j); pressure approximation

    real(rk) :: d_ij_i, d_ij_j

    real(rk), parameter :: EPS = 0.01_rk
    ! Ref [1] Recommends 0.001 for steady problems and 0.01 for other cases...

    real(rk), parameter :: one_sixth = 1.0_rk / 6.0_rk
    real(rk), parameter :: two_thirds = 2.0_rk / 3.0_rk

    ilo = lbound(rho, dim=1)
    ihi = ubound(rho, dim=1)
    jlo = lbound(rho, dim=2)
    jhi = ubound(rho, dim=2)

    allocate(continuity_sensor(ilo:ihi, jlo:jhi))

    continuity_sensor = CONTINUOUS_REGION

    allocate(d_bar_rho(ilo:ihi, jlo:jhi))
    !dir$ assume_aligned d_bar_rho: __ALIGNBYTES__
    allocate(d_bar_u(ilo:ihi, jlo:jhi))
    !dir$ assume_aligned d_bar_u: __ALIGNBYTES__
    allocate(d_bar_v(ilo:ihi, jlo:jhi))
    !dir$ assume_aligned d_bar_v: __ALIGNBYTES__
    allocate(d_bar_p(ilo:ihi, jlo:jhi))
    !dir$ assume_aligned d_bar_p: __ALIGNBYTES__

    d_bar_rho = 0.0_rk
    d_bar_u = 0.0_rk
    d_bar_v = 0.0_rk
    d_bar_p = 0.0_rk

    #:for F in ['rho','u','v','p']
    do j = jlo + n_ghost_layers, jhi - n_ghost_layers
      do i = ilo + n_ghost_layers, ihi - n_ghost_layers
        d_ij_i = 0.0_rk
        d_ij_j = 0.0_rk
        if(abs(${F}$(i, j)) > 0.0_rk) then
          ! Eq 11a
<<<<<<< HEAD
          d_ij_i = abs(((-one_sixth*${F}$(i - 2, j) + two_thirds*${F}$(i - 1, j) + &
                         two_thirds*${F}$(i + 1, j) - one_sixth*${F}$(i + 2, j)) &
                        /${F}$(i, j)) - 1.0_rk)

          ! Eq 11b
          d_ij_j = abs(((-one_sixth*${F}$(i, j - 2) + two_thirds*${F}$(i, j - 1) + &
                         two_thirds*${F}$(i, j + 1) - one_sixth*${F}$(i, j + 2)) &
=======
  d_ij_i = abs(((-one_sixth*${F}$(i - 2, j) + two_thirds*${F}$(i - 1, j) + two_thirds*${F}$(i + 1, j) - one_sixth*${F}$(i + 2, j)) &
                        /${F}$(i, j)) - 1.0_rk)

          ! Eq 11b
  d_ij_j = abs(((-one_sixth*${F}$(i, j - 2) + two_thirds*${F}$(i, j - 1) + two_thirds*${F}$(i, j + 1) - one_sixth*${F}$(i, j + 2)) &
>>>>>>> cada84a8
                        /${F}$(i, j)) - 1.0_rk)
        end if
        ! Eq 11c
        d_bar_${F}$(i, j) = 0.5_rk * (d_ij_i + d_ij_j)
      end do
    end do

    #:endfor

    ! Assign contiuous sensor based on the approximate values, e.g. d_bar_rho
    do j = jlo, jhi
      do i = ilo, ihi
        if(abs(d_bar_rho(i, j)) > EPS) continuity_sensor(i, j) = LINEAR_DISCONT_REGION

        if(abs(u(i, j)) > abs(v(i, j)) .or. abs(u(i, j) - v(i, j)) < epsilon(1.0_rk)) then
          if(abs(d_bar_u(i, j)) > EPS .and. abs(u(i, j)) > 1e-6_rk) continuity_sensor(i, j) = LINEAR_DISCONT_REGION

        else if(abs(u(i, j)) < abs(v(i, j))) then
          if(abs(d_bar_v(i, j)) > EPS .and. abs(v(i, j)) > 1e-6_rk) continuity_sensor(i, j) = LINEAR_DISCONT_REGION
        end if

        if(abs(d_bar_p(i, j)) > EPS) continuity_sensor(i, j) = NONLINEAR_DISCONT_REGION
      end do
    end do

    deallocate(d_bar_rho)
    deallocate(d_bar_u)
    deallocate(d_bar_v)
    deallocate(d_bar_p)

  end subroutine distinguish

end module mod_distinguisher<|MERGE_RESOLUTION|>--- conflicted
+++ resolved
@@ -102,21 +102,11 @@
         d_ij_j = 0.0_rk
         if(abs(${F}$(i, j)) > 0.0_rk) then
           ! Eq 11a
-<<<<<<< HEAD
-          d_ij_i = abs(((-one_sixth*${F}$(i - 2, j) + two_thirds*${F}$(i - 1, j) + &
-                         two_thirds*${F}$(i + 1, j) - one_sixth*${F}$(i + 2, j)) &
-                        /${F}$(i, j)) - 1.0_rk)
-
-          ! Eq 11b
-          d_ij_j = abs(((-one_sixth*${F}$(i, j - 2) + two_thirds*${F}$(i, j - 1) + &
-                         two_thirds*${F}$(i, j + 1) - one_sixth*${F}$(i, j + 2)) &
-=======
   d_ij_i = abs(((-one_sixth*${F}$(i - 2, j) + two_thirds*${F}$(i - 1, j) + two_thirds*${F}$(i + 1, j) - one_sixth*${F}$(i + 2, j)) &
                         /${F}$(i, j)) - 1.0_rk)
 
           ! Eq 11b
   d_ij_j = abs(((-one_sixth*${F}$(i, j - 2) + two_thirds*${F}$(i, j - 1) + two_thirds*${F}$(i, j + 1) - one_sixth*${F}$(i, j + 2)) &
->>>>>>> cada84a8
                         /${F}$(i, j)) - 1.0_rk)
         end if
         ! Eq 11c
