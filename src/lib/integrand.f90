module mod_integrand
  use, intrinsic :: iso_fortran_env, only: ik => int32, rk => real64
  use, intrinsic :: ieee_arithmetic, only: ieee_is_finite
  use mod_surrogate, only: surrogate
  use mod_globals, only: debug_print
  use mod_strategy, only: strategy
  use mod_finite_volume_schemes, only: finite_volume_scheme_t

  implicit none
  private

  type, abstract, public, extends(surrogate) :: integrand_t
    class(strategy), allocatable :: time_integrator
    integer(ik) :: error_code = 0
  contains
    procedure, non_overridable :: integrate   ! Time integrator
    procedure, non_overridable :: set_time_integrator
    procedure, non_overridable :: get_time_integrator
    procedure(time_derivative), deferred :: t ! Time derivative that evaluates evolution equations
    procedure(sanity_check), deferred :: sanity_check
    procedure(symmetric_operator), deferred :: type_plus_type
    procedure(symmetric_operator), deferred :: type_minus_type
    procedure(asymmetric_operator_rhs), pass(rhs), deferred :: real_mul_type
    procedure(asymmetric_operator_lhs), pass(lhs), deferred :: type_mul_real
    procedure(symmetric_assignment), deferred :: assign

    ! Map operators to corresponding procedures
    generic :: operator(+) => type_plus_type
    generic :: operator(-) => type_minus_type
    generic :: operator(*) => real_mul_type, type_mul_real
    generic :: assignment(=) => assign
  end type

  abstract interface
    function time_derivative(self, fv) result(dState_dt)
      import :: integrand_t
      import :: finite_volume_scheme_t
      import :: rk
      class(integrand_t), intent(in) :: self
      class(finite_volume_scheme_t), intent(inout) :: fv !< finite volume scheme
      class(integrand_t), allocatable :: dState_dt
    end function time_derivative

<<<<<<< HEAD
    subroutine sanity_check(self)
      import :: integrand_t
=======
    subroutine residual_smoother(self)
      import :: integrand_t
      class(integrand_t), intent(inout) :: self
    end subroutine residual_smoother

    subroutine sanity_check(self, error_code)
      import :: ik, integrand_t
>>>>>>> a734be69
      class(integrand_t), intent(in) :: self
      integer(ik), intent(out) :: error_code
    end subroutine sanity_check

    function symmetric_operator(lhs, rhs) result(operator_result)
      import :: integrand_t
      class(integrand_t), intent(in) :: lhs, rhs
      class(integrand_t), allocatable :: operator_result
    end function symmetric_operator

    function asymmetric_operator_lhs(lhs, rhs) result(operator_result)
      import :: integrand_t
      import :: rk
      real(rk), intent(in) :: rhs
      class(integrand_t), intent(in) :: lhs
      class(integrand_t), allocatable :: operator_result
    end function asymmetric_operator_lhs

    function asymmetric_operator_rhs(lhs, rhs) result(operator_result)
      import :: integrand_t
      import :: rk
      real(rk), intent(in) :: lhs
      class(integrand_t), intent(in) :: rhs
      class(integrand_t), allocatable :: operator_result
    end function asymmetric_operator_rhs

    subroutine symmetric_assignment(lhs, rhs)
      import :: integrand_t
      class(integrand_t), intent(in) :: rhs
      class(integrand_t), intent(inout) :: lhs
    end subroutine symmetric_assignment
  end interface

contains

  subroutine set_time_integrator(self, s)
    !< Set the time integration scheme, e.g. RK-4, RK-2, etc...
    class(integrand_t), intent(inout) :: self
    class(strategy), intent(in) :: s

    if(allocated(self%time_integrator)) deallocate(self%time_integrator)
    allocate(self%time_integrator, source=s)
  end subroutine

  function get_time_integrator(self) result(self_strategy)
    !< Get the currently set time integration scheme
    class(integrand_t), intent(in) :: self
    class(strategy), allocatable :: self_strategy
    allocate(self_strategy, source=self%time_integrator)
  end function

  subroutine integrate(model, finite_volume_scheme, dt, error_code)
    !< Integration implementation
    class(integrand_t), intent(inout) :: model ! integrand_t
    class(finite_volume_scheme_t), intent(inout) :: finite_volume_scheme
    real(rk), intent(inout) :: dt ! time step size
    integer(ik), intent(out) :: error_code

    if(.not. ieee_is_finite(dt)) then
      error stop 'The timestep "dt" in integrand_t%integrate() is not a finite number'
    end if

    call debug_print('Running integrand_t%integrate', __FILE__, __LINE__)
    if(allocated(model%time_integrator)) then
      call model%time_integrator%integrate(model, finite_volume_scheme, dt)
<<<<<<< HEAD
      call model%sanity_check()
=======
      call model%residual_smoother()
      call model%sanity_check(error_code)
>>>>>>> a734be69
    else
      error stop 'Error: No integration procedure available in integrand_t%integrate()'
    end if
  end subroutine
end module mod_integrand<|MERGE_RESOLUTION|>--- conflicted
+++ resolved
@@ -41,10 +41,6 @@
       class(integrand_t), allocatable :: dState_dt
     end function time_derivative
 
-<<<<<<< HEAD
-    subroutine sanity_check(self)
-      import :: integrand_t
-=======
     subroutine residual_smoother(self)
       import :: integrand_t
       class(integrand_t), intent(inout) :: self
@@ -52,7 +48,6 @@
 
     subroutine sanity_check(self, error_code)
       import :: ik, integrand_t
->>>>>>> a734be69
       class(integrand_t), intent(in) :: self
       integer(ik), intent(out) :: error_code
     end subroutine sanity_check
@@ -118,12 +113,8 @@
     call debug_print('Running integrand_t%integrate', __FILE__, __LINE__)
     if(allocated(model%time_integrator)) then
       call model%time_integrator%integrate(model, finite_volume_scheme, dt)
-<<<<<<< HEAD
-      call model%sanity_check()
-=======
       call model%residual_smoother()
       call model%sanity_check(error_code)
->>>>>>> a734be69
     else
       error stop 'Error: No integration procedure available in integrand_t%integrate()'
     end if
