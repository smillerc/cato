module mod_integrand
  use, intrinsic :: iso_fortran_env, only: ik => int32, rk => real64
  use, intrinsic :: ieee_arithmetic, only: ieee_is_finite
  use mod_surrogate, only: surrogate
  use mod_globals, only: debug_print
  use mod_strategy, only: strategy
  use mod_finite_volume_schemes, only: finite_volume_scheme_t

  implicit none
  private

  type, abstract, public, extends(surrogate) :: integrand_t
    class(strategy), allocatable :: time_integrator
    integer(ik) :: error_code = 0
  contains
    procedure, non_overridable :: integrate   ! Time integrator
    procedure, non_overridable :: set_time_integrator
    procedure, non_overridable :: get_time_integrator
    procedure(time_derivative), deferred :: t ! Time derivative that evaluates evolution equations
    procedure(sanity_check), deferred :: sanity_check
    procedure(residual_smoother), deferred :: residual_smoother
    procedure(symmetric_operator), deferred :: type_plus_type
    procedure(symmetric_operator), deferred :: type_minus_type
    procedure(asymmetric_operator_rhs), pass(rhs), deferred :: real_mul_type
    procedure(asymmetric_operator_lhs), pass(lhs), deferred :: type_mul_real
    procedure(symmetric_assignment), deferred :: assign

    ! Map operators to corresponding procedures
    generic :: operator(+) => type_plus_type
    generic :: operator(-) => type_minus_type
    generic :: operator(*) => real_mul_type, type_mul_real
    generic :: assignment(=) => assign
  end type

  abstract interface
    function time_derivative(self, fv) result(dState_dt)
      import :: integrand_t
      import :: finite_volume_scheme_t
      import :: rk
      class(integrand_t), intent(in) :: self
      class(finite_volume_scheme_t), intent(inout) :: fv !< finite volume scheme
      class(integrand_t), allocatable :: dState_dt
    end function time_derivative

    subroutine residual_smoother(self)
      import :: integrand_t
      class(integrand_t), intent(inout) :: self
    end subroutine residual_smoother

    subroutine sanity_check(self)
      import :: integrand_t
      class(integrand_t), intent(in) :: self
    end subroutine sanity_check

    function symmetric_operator(lhs, rhs) result(operator_result)
      import :: integrand_t
      class(integrand_t), intent(in) :: lhs, rhs
      class(integrand_t), allocatable :: operator_result
    end function symmetric_operator

    function asymmetric_operator_lhs(lhs, rhs) result(operator_result)
      import :: integrand_t
      import :: rk
      real(rk), intent(in) :: rhs
      class(integrand_t), intent(in) :: lhs
      class(integrand_t), allocatable :: operator_result
    end function asymmetric_operator_lhs

    function asymmetric_operator_rhs(lhs, rhs) result(operator_result)
      import :: integrand_t
      import :: rk
      real(rk), intent(in) :: lhs
      class(integrand_t), intent(in) :: rhs
      class(integrand_t), allocatable :: operator_result
    end function asymmetric_operator_rhs

    subroutine symmetric_assignment(lhs, rhs)
      import :: integrand_t
      class(integrand_t), intent(in) :: rhs
      class(integrand_t), intent(inout) :: lhs
    end subroutine symmetric_assignment
  end interface

contains

  subroutine set_time_integrator(self, s)
    !< Set the time integration scheme, e.g. RK-4, RK-2, etc...
    class(integrand_t), intent(inout) :: self
    class(strategy), intent(in) :: s

    if(allocated(self%time_integrator)) deallocate(self%time_integrator)
    allocate(self%time_integrator, source=s)
  end subroutine

  function get_time_integrator(self) result(self_strategy)
    !< Get the currently set time integration scheme
    class(integrand_t), intent(in) :: self
    class(strategy), allocatable :: self_strategy
    allocate(self_strategy, source=self%time_integrator)
  end function

  subroutine integrate(model, finite_volume_scheme, dt)
    !< Integration implementation
    class(integrand_t), intent(inout) :: model ! integrand_t
    class(finite_volume_scheme_t), intent(inout) :: finite_volume_scheme
    real(rk), intent(inout) :: dt ! time step size

    if(.not. ieee_is_finite(dt)) then
      error stop 'The timestep "dt" in integrand_t%integrate() is not a finite number'
    end if

    call debug_print('Running integrand_t%integrate', __FILE__, __LINE__)
    if(allocated(model%time_integrator)) then
      call model%time_integrator%integrate(model, finite_volume_scheme, dt)
      ! call model%residual_smoother()
      call model%sanity_check()
    else
<<<<<<< HEAD
      error stop 'Error: integrand_t%time_integrator is not allocated'
=======
      error stop 'Error: No integration procedure available in integrand_t%integrate()'
>>>>>>> c637bfa8
    end if
  end subroutine
end module mod_integrand<|MERGE_RESOLUTION|>--- conflicted
+++ resolved
@@ -115,11 +115,7 @@
       ! call model%residual_smoother()
       call model%sanity_check()
     else
-<<<<<<< HEAD
-      error stop 'Error: integrand_t%time_integrator is not allocated'
-=======
       error stop 'Error: No integration procedure available in integrand_t%integrate()'
->>>>>>> c637bfa8
     end if
   end subroutine
 end module mod_integrand