--- conflicted
+++ resolved
@@ -47,18 +47,10 @@
     select case(trim(bc_type))
     case('periodic')
       bc => periodic_bc_constructor(location, input, grid)
-<<<<<<< HEAD
-      bc%priority = 2
-=======
->>>>>>> c2d378b4
     case('symmetry')
       bc => symmetry_bc_constructor(location, input, grid)
     case('pressure_input')
       bc => pressure_input_bc_constructor(location, input, grid, time)
-<<<<<<< HEAD
-      bc%priority = 0
-=======
->>>>>>> c2d378b4
     case('zero_gradient')
       bc => zero_gradient_bc_constructor(location, input, grid)
     case default
