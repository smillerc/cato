--- conflicted
+++ resolved
@@ -40,12 +40,8 @@
     character(len=2), intent(in) :: location !< Location (+x, -x, +y, or -y)
     class(boundary_condition_t), pointer :: bc
     class(input_t), intent(in) :: input
-<<<<<<< HEAD
     class(grid_block_2d_t), intent(in) :: grid
-=======
-    class(grid_t), intent(in) :: grid
     real(rk), intent(in) :: time
->>>>>>> cada84a8
 
     select case(trim(bc_type))
     case('periodic')
