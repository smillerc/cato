--- conflicted
+++ resolved
@@ -248,35 +248,8 @@
     integer(ik) :: i, j
 
     cs = self%gamma * (p / rho)
-<<<<<<< HEAD
     cs%data = sqrt(cs%data)
     cs%name = 'cs'
-=======
-
-    ! At the moment, there is no overload for the sqrt so the bounds need to be included to avoid floating point exceptions
-    ! caused by the sqrt on the halo data (which may be 0's or other nonesense data)
-! print*, 'i=19'
-!     write(*, '(a, 50(es12.3))') 'rho', rho%data(19,:)
-!     write(*, '(a, 50(es12.3))') 'p  ',   p%data(19,:)
-! print*, 'i=20'
-!     write(*, '(a, 50(es12.3))') 'rho', rho%data(20,:)
-!     write(*, '(a, 50(es12.3))') 'p  ',   p%data(20,:)
-! print*, 'i=21'
-!     write(*, '(a, 50(es12.3))') 'rho', rho%data(21,:)
-!     write(*, '(a, 50(es12.3))') 'p  ',   p%data(21,:)
-! print*, 'i=22'
-!     write(*, '(a, 50(es12.3))') 'rho', rho%data(22,:)
-!     write(*, '(a, 50(es12.3))') 'p  ',   p%data(22,:)
-
-    do j = cs%jlo, cs%jhi
-      !$omp simd
-      do i = cs%ilo, cs%ihi
-        print*, i, j, p%data(i,j), rho%data(i,j), cs%data(i,j)
-        cs%data(i,j) = sqrt(cs%data(i,j))
-      enddo
-      !$omp end simd
-    enddo
->>>>>>> c2d378b4
   endsubroutine sound_speed_field_2d
 
   subroutine temperature_field_2d(self, p, rho, t)
@@ -344,7 +317,7 @@
 
     rho_v = v * rho
     rho_v%name = 'rho_v'
-    
+
     rho_E = (p / gamma_m_one) + rho * 0.5_rk * (u * u + v * v)
     rho_E%name = 'rho_E'
 
