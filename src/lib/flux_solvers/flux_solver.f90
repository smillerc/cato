--- conflicted
+++ resolved
@@ -88,12 +88,9 @@
 
 contains
 
-<<<<<<< HEAD
-  subroutine flux_split_edges(self, grid, d_rho_dt, d_rho_u_dt, d_rho_v_dt, d_rho_E_dt)
-=======
   subroutine init_boundary_conditions(self, grid, bc_plus_x, bc_minus_x, bc_plus_y, bc_minus_y)
     class(flux_solver_t), intent(inout) :: self
-    class(grid_t), intent(in) :: grid
+    class(grid_block_2d_t), intent(in) :: grid
     class(boundary_condition_t), pointer :: bc => null()
 
     class(boundary_condition_t), allocatable, intent(out):: bc_plus_x
@@ -131,10 +128,10 @@
                                 bc_plus_x, bc_minus_x, bc_plus_y, bc_minus_y)
     class(flux_solver_t), intent(inout) :: self
     integer(ik), dimension(2), intent(in) :: lbounds
-    real(rk), dimension(lbounds(1):, lbounds(2):), intent(inout) :: rho
-    real(rk), dimension(lbounds(1):, lbounds(2):), intent(inout) :: u
-    real(rk), dimension(lbounds(1):, lbounds(2):), intent(inout) :: v
-    real(rk), dimension(lbounds(1):, lbounds(2):), intent(inout) :: p
+    class(field_2d_t), intent(inout) :: rho
+    class(field_2d_t), intent(inout) :: u
+    class(field_2d_t), intent(inout) :: v
+    class(field_2d_t), intent(inout) :: p
     class(boundary_condition_t), intent(inout):: bc_plus_x
     class(boundary_condition_t), intent(inout):: bc_plus_y
     class(boundary_condition_t), intent(inout):: bc_minus_x
@@ -176,7 +173,6 @@
   end subroutine apply_primitive_bc
 
   subroutine flux_split_edges(self, grid, lbounds, d_rho_dt, d_rho_u_dt, d_rho_v_dt, d_rho_E_dt)
->>>>>>> cada84a8
     !< Flux the edges to get the residuals, e.g. 1/vol * d/dt U
     class(edge_split_flux_solver_t), intent(in) :: self
     class(grid_block_2d_t), intent(in) :: grid          !< grid topology class
