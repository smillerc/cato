--- conflicted
+++ resolved
@@ -130,8 +130,6 @@
 
     call debug_print('Running ausmpw_plus_solver_t%solve_ausmpw_plus()', __FILE__, __LINE__)
 
-<<<<<<< HEAD
-=======
     if(dt < tiny(1.0_rk)) then
       call error_msg(module='mod_ausmpw_plus_solver', class='ausmpw_plus_solver_t', procedure='solve_ausmpw_plus', &
                      message="The timestep dt is < tiny(1.0_rk)", &
@@ -148,23 +146,15 @@
                                  bc_plus_x=bc_plus_x, bc_minus_x=bc_minus_x, &
                                  bc_plus_y=bc_plus_y, bc_minus_y=bc_minus_y)
 
->>>>>>> cada84a8
     edge_interpolator => muscl_interpolator_factory(self%input)
 
     ! This is useful if e-MLP is used
     call edge_interpolator%distinguish_continuous_regions(rho=rho, u=u, v=v, p=p)
 
-<<<<<<< HEAD
     call edge_interpolator%interpolate_edge_values(q=rho, i_edges=rho_i_edges, j_edges=rho_j_edges)
     call edge_interpolator%interpolate_edge_values(q=u, i_edges=u_i_edges, j_edges=u_j_edges)
     call edge_interpolator%interpolate_edge_values(q=v, i_edges=v_i_edges, j_edges=v_j_edges)
     call edge_interpolator%interpolate_edge_values(q=p, i_edges=p_i_edges, j_edges=p_j_edges)
-=======
-    call edge_interpolator%interpolate_edge_values(q=rho, lbounds=lbounds, i_edges=rho_i_edges, j_edges=rho_j_edges)
-    call edge_interpolator%interpolate_edge_values(q=u, lbounds=lbounds, i_edges=u_i_edges, j_edges=u_j_edges)
-    call edge_interpolator%interpolate_edge_values(q=v, lbounds=lbounds, i_edges=v_i_edges, j_edges=v_j_edges)
-    call edge_interpolator%interpolate_edge_values(q=p, lbounds=lbounds, i_edges=p_i_edges, j_edges=p_j_edges)
->>>>>>> cada84a8
 
     !
     !                    jflux(i,j)  'R'
@@ -438,15 +428,6 @@
 
         #:if DIR == 'i'
         call get_f(p_L=p_L, p_R=p_R, p_s=p_s, &
-<<<<<<< HEAD
-                   p1_L=p_ave%data(i, j - 1), p1_R=p_ave%data(i + 1, j - 1), &
-                   p2_L=p_ave%data(i, j + 1), p2_R=p_ave%data(i + 1, j + 1), &
-                   f_L=f_L, f_R=f_R)
-        #:elif DIR == 'j'
-        call get_f(p_L=p_L, p_R=p_R, p_s=p_s, &
-                   p1_L=p_ave%data(i + 1, j), p1_R=p_ave%data(i + 1, j + 1), &
-                   p2_L=p_ave%data(i - 1, j), p2_R=p_ave%data(i - 1, j + 1), &
-=======
                    p1_L=p_ave(i, j - 1), p1_R=p_ave(i + 1, j - 1), &
                    p2_L=p_ave(i, j + 1), p2_R=p_ave(i + 1, j + 1), &
                    f_L=f_L, f_R=f_R)
@@ -454,7 +435,6 @@
         call get_f(p_L=p_L, p_R=p_R, p_s=p_s, &
                    p1_L=p_ave(i + 1, j), p1_R=p_ave(i + 1, j + 1), &
                    p2_L=p_ave(i - 1, j), p2_R=p_ave(i - 1, j + 1), &
->>>>>>> cada84a8
                    f_L=f_L, f_R=f_R)
         #:endif
 
