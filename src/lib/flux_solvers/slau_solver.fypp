--- conflicted
+++ resolved
@@ -160,11 +160,7 @@
     call debug_print('Running ausmpw_plus_solver_t%solve_ausmpw_plus()', __FILE__, __LINE__)
 
     if(dt < tiny(1.0_rk)) then
-<<<<<<< HEAD
-      call error_msg(module_name='mod_slau_solver', class_name='slau_solver_t', procedure_name='solve_slau', &
-=======
       call error_msg(module='mod_slau_solver', class='slau_solver_t', procedure='solve_slau', &
->>>>>>> cada84a8
                      message="The timestep dt is < tiny(1.0_rk)", &
                      file_name=__FILE__, line_number=__LINE__)
     end if
@@ -226,12 +222,7 @@
                                                               eflux_lbounds=lbound(self%${DIR}$flux), &
                                                               rho_ave=rho, u_ave=u, v_ave=v, p_ave=p, &
                                                               rho_edge=rho_${DIR}$_edges, u_edge=u_${DIR}$_edges, &
-<<<<<<< HEAD
-                                                              v_edge=v_${DIR}$_edges, p_edge=p_${DIR}$_edges, &
-                                                              edge_flux=self%${DIR}$flux)
-=======
                                                          v_edge=v_${DIR}$_edges, p_edge=p_${DIR}$_edges, edge_flux=self%${DIR}$flux)
->>>>>>> cada84a8
     #:endfor
     #:endfor
     case default
