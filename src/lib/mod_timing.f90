--- conflicted
+++ resolved
@@ -97,48 +97,17 @@
     class(fluid_t), intent(in) :: fluid
 
     integer(ik) :: ilo, ihi, jlo, jhi
-<<<<<<< HEAD
-    integer(ik) :: ilo_d, ihi_d, jlo_d, jhi_d
-
-    ilo = fv%grid%ilo_bc_cell
-    ihi = fv%grid%ihi_bc_cell
-    jlo = fv%grid%jlo_bc_cell
-    jhi = fv%grid%jhi_bc_cell
-
-    ilo_d = fv%grid%ilo_cell
-    ihi_d = fv%grid%ihi_cell
-    jlo_d = fv%grid%jlo_cell
-    jhi_d = fv%grid%jhi_cell
-
-    allocate(u(ilo:ihi, jlo:jhi))
-    u = 0.0_rk
-    allocate(v(ilo:ihi, jlo:jhi))
-    v = 0.0_rk
-    allocate(sound_speed(ilo:ihi, jlo:jhi))
-    sound_speed = 0.0_rk
-=======
->>>>>>> 5eb9e7d8
 
     ilo = fv%grid%ilo_cell
     ihi = fv%grid%ihi_cell
     jlo = fv%grid%jlo_cell
     jhi = fv%grid%jhi_cell
 
-<<<<<<< HEAD
-    ! !$omp workshare
-    associate(dx=>fv%grid%cell_size(1, :, :), &
-              dy=>fv%grid%cell_size(2, :, :), &
-              cs=>sound_speed)
-
-      delta_t = minval(cfl / (((u(ilo_d:ihi_d, jlo_d:jhi_d) + cs(ilo_d:ihi_d, jlo_d:jhi_d)) / dx(ilo_d:ihi_d, jlo_d:jhi_d)) + &
-                              ((v(ilo_d:ihi_d, jlo_d:jhi_d) + cs(ilo_d:ihi_d, jlo_d:jhi_d)) / dy(ilo_d:ihi_d, jlo_d:jhi_d))))
-=======
     if(.not. fluid%prim_vars_updated) error stop "Error fluid%prim_vars_updated is .false."
     associate(dx=>fv%grid%cell_dx, dy=>fv%grid%cell_dy)
 
       delta_t = minval(cfl / (((abs(fluid%u(ilo:ihi, jlo:jhi)) + fluid%cs(ilo:ihi, jlo:jhi)) / dx(ilo:ihi, jlo:jhi)) + &
                               ((abs(fluid%v(ilo:ihi, jlo:jhi)) + fluid%cs(ilo:ihi, jlo:jhi)) / dy(ilo:ihi, jlo:jhi))))
->>>>>>> 5eb9e7d8
     end associate
     ! !$omp end workshare
 
