! MIT License
! Copyright (c) 2019 Sam Miller
! Permission is hereby granted, free of charge, to any person obtaining a copy
! of this software and associated documentation files (the "Software"), to deal
! in the Software without restriction, including without limitation the rights
! to use, copy, modify, merge, publish, distribute, sublicense, and/or sell
! copies of the Software, and to permit persons to whom the Software is
! furnished to do so, subject to the following conditions:
!
! The above copyright notice and this permission notice shall be included in all
! copies or substantial portions of the Software.
!
! THE SOFTWARE IS PROVIDED "AS IS", WITHOUT WARRANTY OF ANY KIND, EXPRESS OR
! IMPLIED, INCLUDING BUT NOT LIMITED TO THE WARRANTIES OF MERCHANTABILITY,
! FITNESS FOR A PARTICULAR PURPOSE AND NONINFRINGEMENT. IN NO EVENT SHALL THE
! AUTHORS OR COPYRIGHT HOLDERS BE LIABLE FOR ANY CLAIM, DAMAGES OR OTHER
! LIABILITY, WHETHER IN AN ACTION OF CONTRACT, TORT OR OTHERWISE, ARISING FROM,
! OUT OF OR IN CONNECTION WITH THE SOFTWARE OR THE USE OR OTHER DEALINGS IN THE
! SOFTWARE.

module mod_input

  use, intrinsic :: iso_fortran_env, only: ik => int32, rk => real64, output_unit
  use mod_globals, only: debug_print
  use mod_error, only: error_msg
  use cfgio_mod, only: cfg_t, parse_cfg

  implicit none

  private
  public :: input_t

  type :: input_t
    ! general
    character(:), allocatable :: title  !< Name of the simulation
    character(:), allocatable :: unit_system !< Type of units to output (CGS, ICF, MKS, etc...)

    ! reference state
    logical :: non_dimensionalize = .true.
    real(rk) :: reference_pressure = 1.0_rk
    real(rk) :: reference_density = 1.0_rk
    real(rk) :: reference_mach = 1.0_rk

    ! grid
    character(len=32) :: grid_type = 'XY'  !< Structure/layout of the grid, e.g. '2d_regular'
    real(rk) :: xmin = 0.0_rk   !< Minimum extent of the grid in x (ignored for .h5 initial grids)
    real(rk) :: xmax = 0.0_rk   !< Maximum extent of the grid in x (ignored for .h5 initial grids)
    real(rk) :: ymin = 0.0_rk   !< Minimum extent of the grid in y (ignored for .h5 initial grids)
    real(rk) :: ymax = 0.0_rk   !< Maximum extent of the grid in y (ignored for .h5 initial grids)
    integer(ik) :: ni_nodes = 0 !< # of i nodes (not including ghost) (ignored for .h5 initial grids)
    integer(ik) :: nj_nodes = 0 !< # of j nodes (not including ghost) (ignored for .h5 initial grids)
    integer(ik) :: n_ghost_layers = 2 !< # of ghost layers to use (based on spatial reconstruction order)

    ! initial conditions
    character(:), allocatable :: initial_condition_file
    logical :: read_init_cond_from_file = .false.
    real(rk) :: init_x_velocity = 0.0_rk !< Initial condition for the x velocity field (useful only for testing)
    real(rk) :: init_y_velocity = 0.0_rk !< Initial condition for the y velocity field (useful only for testing)
    real(rk) :: init_density = 0.0_rk    !< Initial condition for the density field (useful only for testing)
    real(rk) :: init_pressure = 0.0_rk   !< Initial condition for the pressure field (useful only for testing)

    ! restart files
    logical :: restart_from_file = .false.
    character(:), allocatable :: restart_file

    ! boundary conditions
    character(:), allocatable :: bc_pressure_input_file
    logical :: apply_constant_bc_pressure = .false.
    real(rk) :: constant_bc_pressure_value = 0.0_rk
    real(rk) :: bc_density = 5e-3_rk !< density input for a pressure boundary condition
    real(rk) :: bc_pressure_scale_factor = 1.0_rk
    character(len=32) ::  plus_x_bc = 'periodic' !< Boundary condition at +x
    character(len=32) :: minus_x_bc = 'periodic' !< Boundary condition at -x
    character(len=32) ::  plus_y_bc = 'periodic' !< Boundary condition at +y
    character(len=32) :: minus_y_bc = 'periodic' !< Boundary condition at -y

    ! source inputs (i.e. energy source injection at a grid location)
    logical :: enable_source_terms = .false.
    character(len=32) :: source_term_type = 'energy'
    logical :: apply_constant_source = .false.
    character(:), allocatable :: source_file
    real(rk) :: constant_source_value = 0.0_rk
    real(rk) :: source_scale_factor = 1.0_rk

    real(rk) :: source_xlo = 0.0_rk
    real(rk) :: source_xhi = 0.0_rk
    real(rk) :: source_ylo = 0.0_rk
    real(rk) :: source_yhi = 0.0_rk

    real(rk) :: source_center_x = 0.0_rk
    real(rk) :: source_center_y = 0.0_rk
    real(rk) :: source_gaussian_fwhm_x = 0.0_rk
    real(rk) :: source_gaussian_fwhm_y = 0.0_rk
    integer(ik) :: source_gaussian_order = 1

    character(:), allocatable :: source_geometry

    ! io
    character(:), allocatable :: contour_io_format !< e.g. 'xdmf'
    logical :: append_date_to_result_folder = .false.
    logical :: plot_reconstruction_states = .false.
    logical :: plot_reference_states = .false.
    logical :: plot_evolved_states = .false.
    logical :: plot_64bit = .true.
    logical :: plot_ghost_cells = .true.

    ! timing
    real(rk) :: max_time = 1.0_rk
    real(rk) :: cfl = 0.1_rk ! Courant–Friedrichs–Lewy condition
    real(rk) :: initial_delta_t = 0.0_rk
    logical :: use_constant_delta_t = .false.
    real(rk) :: contour_interval_dt = 0.5_rk
    integer(ik) :: max_iterations = huge(1)
    character(:), allocatable :: time_integration_strategy !< How is time integration handled? e.g. 'rk2', 'rk4', etc.
    logical :: smooth_residuals = .true.

    ! physics
    real(rk) :: polytropic_index = 5.0_rk / 3.0_rk !< e.g. gamma for the simulated gas

    ! finite volume scheme specifics
    character(len=32) :: flux_solver = 'AUSMPW+'          !< flux solver, ('FVLEG', 'AUSM+-up', etc.)
    character(len=32) :: spatial_reconstruction = 'MUSCL' !< (MUSCL, green_gauss) How are the edge values interpolated?
    logical :: apply_low_mach_fix = .true.                !< some flux solvers have this option
    character(len=32) :: limiter = 'minmod'               !< Flux limiter, e.g. minmod, superbee, TVD3, MLP3, MLP5, etc.

    ! AUSM solver specifics, see the AUSM solver packages for more details.
    ! These are only read in if the flux solver is from the AUSM family
    real(rk) :: ausm_beta = 1.0_rk / 8.0_rk             !< beta parameter
    real(rk) :: ausm_pressure_diffusion_coeff = 0.25_rk !< K_p; pressure diffusion coefficient
    real(rk) :: ausm_pressure_flux_coeff = 0.75_rk      !< K_u; pressure flux coefficient
    real(rk) :: ausm_sonic_point_sigma = 1.0_rk         !< sigma; another pressure diffusion coefficient

    real(rk) :: tau = 1.0e-5_rk !< time increment for FVEG and FVLEG schemes

    ! debug
    logical :: plot_limiters = .false.
    logical :: plot_gradients = .false.

  contains
    procedure, public :: initialize
    procedure, public :: read_from_ini
    procedure, public :: display_config
    final :: finalize
  end type input_t

contains

  subroutine initialize(self, ni, nj, xmin, xmax, ymin, ymax)
    class(input_t), intent(inout) :: self
    integer(ik), intent(in) :: ni, nj
    real(rk), intent(in) :: xmin, xmax, ymin, ymax

    self%ni_nodes = ni
    self%nj_nodes = nj
    self%xmin = xmin
    self%xmax = xmax
    self%ymin = ymin
    self%ymax = ymax
    self%spatial_reconstruction = 'MUSCL'
    self%limiter = 'minmod'

    self%plus_x_bc = 'periodic'
    self%minus_x_bc = 'periodic'
    self%plus_y_bc = 'periodic'
    self%minus_y_bc = 'periodic'

  end subroutine initialize

  subroutine finalize(self)
    type(input_t), intent(inout) :: self

    call debug_print('Running input_t%finalize()', __FILE__, __LINE__)
    if(allocated(self%time_integration_strategy)) deallocate(self%time_integration_strategy)
    if(allocated(self%contour_io_format)) deallocate(self%contour_io_format)
    if(allocated(self%source_file)) deallocate(self%source_file)
    if(allocated(self%bc_pressure_input_file)) deallocate(self%bc_pressure_input_file)
    if(allocated(self%restart_file)) deallocate(self%restart_file)
    if(allocated(self%initial_condition_file)) deallocate(self%initial_condition_file)
    if(allocated(self%title)) deallocate(self%title)
    if(allocated(self%unit_system)) deallocate(self%unit_system)
  end subroutine

  subroutine read_from_ini(self, filename)

    character(len=*), intent(in) :: filename
    class(input_t), intent(inout) :: self

    character(len=120) :: char_buffer
    type(cfg_t) :: cfg
    logical :: file_exists
    integer(ik) :: required_n_ghost_layers = 2

    file_exists = .false.

    ! if(this_image() == 1) then
    write(output_unit, '(a)') 'Reading input file: '//trim(filename)
    ! end if

    inquire(file=filename, exist=file_exists)
    if(.not. file_exists) then
      call error_msg(module_name='mod_input', class_name="input_t", procedure_name='read_from_ini', &
                     message="Input .ini file not found", &
                     file_name=__FILE__, line_number=__LINE__)
    end if

    cfg = parse_cfg(trim(filename))

    ! General
    call cfg%get("general", "title", char_buffer)
    self%title = trim(char_buffer)

    call cfg%get("general", "units", char_buffer, 'cgs')
    self%unit_system = trim(char_buffer)

    ! Reference state
    call cfg%get("reference_state", "non_dimensionalize", self%non_dimensionalize, .true.)

    if(self%non_dimensionalize) then
      call cfg%get("reference_state", "reference_pressure", self%reference_pressure)
      call cfg%get("reference_state", "reference_density", self%reference_density)
      call cfg%get("reference_state", "reference_mach", self%reference_mach, 1.0_rk)
    end if
    ! Time
    call cfg%get("time", "max_time", self%max_time)
    call cfg%get("time", "initial_delta_t", self%initial_delta_t, 0.0_rk)
    call cfg%get("time", "use_constant_delta_t", self%use_constant_delta_t, .false.)
    call cfg%get("time", "cfl", self%cfl, 0.1_rk)
    call cfg%get("time", "integration_strategy", char_buffer)
    call cfg%get("time", "max_iterations", self%max_iterations, huge(1))
    self%time_integration_strategy = trim(char_buffer)

    ! Physics
    call cfg%get("physics", "polytropic_index", self%polytropic_index)

    ! Scheme
    call cfg%get("scheme", "flux_solver", self%flux_solver)

    if(trim(self%flux_solver) == 'AUSM+-up') then
      call cfg%get("ausm", "beta", self%ausm_beta, 1.0_rk / 8.0_rk)
      call cfg%get("ausm", "pressure_diffusion_coeff", self%ausm_pressure_diffusion_coeff, 0.25_rk)
      call cfg%get("ausm", "pressure_flux_coeff", self%ausm_pressure_flux_coeff, 0.75_rk)
      call cfg%get("ausm", "sonic_point_sigma", self%ausm_sonic_point_sigma, 1.0_rk)
    end if

    call cfg%get("scheme", "smooth_residuals", self%smooth_residuals, .true.)

    ! Spatial reconstruction
    call cfg%get("scheme", "spatial_reconstruction", self%spatial_reconstruction, 'MUSCL')
    call cfg%get("scheme", "limiter", self%limiter, 'minmod')
    call cfg%get("scheme", "apply_low_mach_fix", self%apply_low_mach_fix, .true.)

    ! Restart files
    call cfg%get("restart", "restart_from_file", self%restart_from_file, .false.)

    write(*, '(a, l2)') 'Reading from restart?', self%restart_from_file

    if(self%restart_from_file) then
      call cfg%get("restart", "restart_file", char_buffer)
      self%restart_file = trim(char_buffer)

      inquire(file=self%restart_file, exist=file_exists)
      if(.not. file_exists) then
        call error_msg(module_name='mod_input', class_name="input_t", procedure_name='read_from_ini', &
                       message='Restart file not found: "'//trim(self%restart_file)//'"', &
                       file_name=__FILE__, line_number=__LINE__)
      end if
    end if

    ! Initial Conditions
    if(.not. self%restart_from_file) then
      call cfg%get("initial_conditions", "read_from_file", self%read_init_cond_from_file, .true.)

      if(self%read_init_cond_from_file) then
        call cfg%get("initial_conditions", "initial_condition_file", char_buffer)
        self%initial_condition_file = trim(char_buffer)

        inquire(file=self%initial_condition_file, exist=file_exists)
        if(.not. file_exists) then
          call error_msg(module_name='mod_input', class_name="input_t", procedure_name='read_from_ini', &
                         message='Initial conditions file not found: "'//trim(self%initial_condition_file)//'"', &
                         file_name=__FILE__, line_number=__LINE__)
        end if

      end if

      call cfg%get("initial_conditions", "init_density", self%init_density, 0.0_rk)
      call cfg%get("initial_conditions", "init_x_velocity", self%init_x_velocity, 0.0_rk)
      call cfg%get("initial_conditions", "init_y_velocity", self%init_y_velocity, 0.0_rk)
      call cfg%get("initial_conditions", "init_pressure", self%init_pressure, 0.0_rk)
    end if

    ! Grid
    select case(trim(self%limiter))
    case('minmod', 'superbee', 'van_leer', 'none', 'TVD2', 'TVD3', 'MLP3', 'eMLP3')
      required_n_ghost_layers = 2
      call cfg%get("grid", "n_ghost_layers", self%n_ghost_layers, required_n_ghost_layers)
    case('TVD5', 'MLP5', 'eMLP5')
      required_n_ghost_layers = 3
      call cfg%get("grid", "n_ghost_layers", self%n_ghost_layers, required_n_ghost_layers)
    case default
      call error_msg(module_name='mod_input', class_name="input_t", procedure_name='read_from_ini', &
                     message="Unknown edge interpolation scheme, must be one of the following: "// &
                     "'TVD2', 'TVD3', 'TVD5', 'MLP3', or 'MLP5'", &
                     file_name=__FILE__, line_number=__LINE__)
    end select

    if(self%n_ghost_layers /= required_n_ghost_layers) then
      call error_msg(module_name='mod_input', class_name="input_t", procedure_name='read_from_ini', &
                     message="The number of required ghost cell layers doesn't match the edge interpolation order", &
                     file_name=__FILE__, line_number=__LINE__)
    end if

    call cfg%get("grid", "grid_type", char_buffer, '2d_regular')
    self%grid_type = trim(char_buffer)

    if(.not. self%read_init_cond_from_file .and. .not. self%restart_from_file) then
      call cfg%get("grid", "ni_nodes", self%ni_nodes)
      call cfg%get("grid", "xmin", self%xmin)
      call cfg%get("grid", "xmax", self%xmax)

      call cfg%get("grid", "nj_nodes", self%nj_nodes)
      call cfg%get("grid", "ymin", self%ymin)
      call cfg%get("grid", "ymax", self%ymax)
    end if

    ! Boundary conditions
    call cfg%get("boundary_conditions", "plus_x", char_buffer, 'periodic')
    self%plus_x_bc = trim(char_buffer)

    call cfg%get("boundary_conditions", "minus_x", char_buffer, 'periodic')
    self%minus_x_bc = trim(char_buffer)

    call cfg%get("boundary_conditions", "plus_y", char_buffer, 'periodic')
    self%plus_y_bc = trim(char_buffer)

    call cfg%get("boundary_conditions", "minus_y", char_buffer, 'periodic')
    self%minus_y_bc = trim(char_buffer)

    if(self%plus_x_bc == 'pressure_input' .or. &
       self%minus_x_bc == 'pressure_input' .or. &
       self%plus_y_bc == 'pressure_input' .or. &
       self%minus_y_bc == 'pressure_input') then

      call cfg%get("boundary_conditions", "apply_constant_bc_pressure", self%apply_constant_bc_pressure, .false.)
      call cfg%get("boundary_conditions", "bc_density", self%bc_density, 0.0_rk)

      if(self%apply_constant_bc_pressure) then
        call cfg%get("boundary_conditions", "constant_bc_pressure_value", self%constant_bc_pressure_value)
      else
        call cfg%get("boundary_conditions", "bc_pressure_input_file", char_buffer)
        self%bc_pressure_input_file = trim(char_buffer)
      end if

      call cfg%get("boundary_conditions", "bc_pressure_scale_factor", self%bc_pressure_scale_factor, 1.0_rk)
    end if

    ! Source terms
    call cfg%get('source_terms', 'enable_source_terms', self%enable_source_terms, .false.)

    if(self%enable_source_terms) then

      call cfg%get('source_terms', 'geometry', char_buffer)
      self%source_geometry = trim(char_buffer)

      call cfg%get('source_terms', 'apply_constant_source', self%apply_constant_source, .false.)
      call cfg%get('source_terms', 'source_file', char_buffer)
      self%source_file = trim(char_buffer)

      call cfg%get('source_terms', 'source_term_type', char_buffer)
      self%source_term_type = trim(char_buffer)

      call cfg%get('source_terms', 'constant_source_value', self%constant_source_value, 0.0_rk)
      call cfg%get('source_terms', 'source_scale_factor', self%source_scale_factor, 1.0_rk)
<<<<<<< HEAD
      call cfg%get('source_terms', 'ilo', self%source_ilo, 0)
      call cfg%get('source_terms', 'ihi', self%source_ihi, 0)
      call cfg%get('source_terms', 'jlo', self%source_jlo, 0)
      call cfg%get('source_terms', 'jhi', self%source_jhi, 0)

      if(self%source_ilo == 0 .and. &
         self%source_ihi == 0 .and. &
         self%source_jlo == 0 .and. &
         self%source_jhi == 0) then
        call error_msg(module_name='mod_input', class_name="input_t", procedure_name='read_from_ini', &
                       message="All of the (i,j) ranges in source_terms are 0", &
                       file_name=__FILE__, line_number=__LINE__)
      end if

      if(self%source_ilo > self%source_ihi .and. self%source_ihi /= -1) then
        call error_msg(module_name='mod_input', class_name="input_t", procedure_name='read_from_ini', &
                       message="Error: Invalid source application range; source_terms%ilo > source_terms%ihi", &
                       file_name=__FILE__, line_number=__LINE__)
      else if(self%source_jlo > self%source_jhi .and. self%source_jhi /= -1) then
        call error_msg(module_name='mod_input', class_name="input_t", procedure_name='read_from_ini', &
                       message="Error: Invalid source application range; source_terms%jlo > source_terms%jhi", &
                       file_name=__FILE__, line_number=__LINE__)
      end if
=======

      select case(self%source_geometry)
      case('constant_xy')
        call cfg%get('source_terms', 'xlo', self%source_xlo)
        call cfg%get('source_terms', 'xhi', self%source_xhi)
        call cfg%get('source_terms', 'ylo', self%source_ylo)
        call cfg%get('source_terms', 'yhi', self%source_yhi)
      case('1d_gaussian', '2d_gaussian')
        call cfg%get('source_terms', 'center_x', self%source_center_x, 0.0_rk)
        call cfg%get('source_terms', 'center_y', self%source_center_y, 0.0_rk)
        call cfg%get('source_terms', 'gaussian_fwhm_x', self%source_gaussian_fwhm_x, 0.0_rk)
        call cfg%get('source_terms', 'gaussian_fwhm_y', self%source_gaussian_fwhm_y, 0.0_rk)
        call cfg%get('source_terms', 'gaussian_order', self%source_gaussian_order, 1)
      end select
>>>>>>> cada84a8
    end if

    ! Input/Output
    call cfg%get("io", "format", char_buffer, 'xdmf')
    self%contour_io_format = trim(char_buffer)

    call cfg%get("io", "contour_interval_dt", self%contour_interval_dt, 0.1_rk)
    call cfg%get("io", "append_date_to_result_folder", self%append_date_to_result_folder, .false.)
    call cfg%get("io", "plot_reconstruction_states", self%plot_reconstruction_states, .false.)
    call cfg%get("io", "plot_reference_states", self%plot_reference_states, .false.)
    call cfg%get("io", "plot_evolved_states", self%plot_evolved_states, .false.)
    call cfg%get("io", "plot_ghost_cells", self%plot_ghost_cells, .true.)
    call cfg%get("io", "plot_64bit", self%plot_64bit, .true.)

  end subroutine read_from_ini

  subroutine display_config(self)
    class(input_t), intent(in) :: self

<<<<<<< HEAD
    if(this_image() == 1) then
      write(*, '(a)') "Input settings:"
      write(*, '(a)') "==============="
      write(*, *)
      write(*, '(a)') "[general]"
      write(*, '(3(a))') "title = '", trim(self%title), "'"
      write(*, '(3(a))') "unit_system = '", trim(self%unit_system), "'"

      write(*, *)
      write(*, '(a)') "[time]"
      write(*, '(a, es10.3)') "max_time = ", self%max_time
      write(*, '(a, f5.3)') "cfl = ", self%cfl
      write(*, '(a, l1)') "use_constant_delta_t = ", self%use_constant_delta_t
      write(*, '(a, es10.3)') "initial_delta_t = ", self%initial_delta_t
      write(*, '(a, i0)') "max_iterations = ", self%max_iterations
      write(*, '(3(a))') "time_integration_strategy = '", trim(self%time_integration_strategy), "'"

      write(*, *)
      write(*, '(a)') "[grid]"
      write(*, '(a, a)') "grid_type = ", self%grid_type
      write(*, '(a, es10.3)') "xmin = ", self%xmin
      write(*, '(a, es10.3)') "xmax = ", self%xmax
      write(*, '(a, es10.3)') "ymin = ", self%ymin
      write(*, '(a, es10.3)') "ymax = ", self%ymax
      write(*, '(a, i0)') "ni_nodes = ", self%ni_nodes
      write(*, '(a, i0)') "nj_nodes = ", self%nj_nodes
      write(*, '(a, i0)') "n_ghost_layers = ", self%n_ghost_layers

      write(*, *)
      write(*, '(a)') "[reference_state]"
      write(*, '(a, es10.3)') "reference_pressure = ", self%reference_pressure
      write(*, '(a, es10.3)') "reference_density = ", self%reference_density

      write(*, *)
      write(*, '(a)') "[initial_conditions]"
      write(*, '(a, a)') "initial_condition_file = ", self%initial_condition_file
      write(*, '(a, l1)') "read_init_cond_from_file = ", self%read_init_cond_from_file
      write(*, '(a, es10.3)') "init_x_velocity = ", self%init_x_velocity
      write(*, '(a, es10.3)') "init_y_velocity = ", self%init_y_velocity
      write(*, '(a, es10.3)') "init_density  = ", self%init_density
      write(*, '(a, es10.3)') "init_pressure = ", self%init_pressure

      write(*, *)
      write(*, '(a)') "[restart]"
      write(*, '(a, l1)') "restart_from_file = ", self%restart_from_file
      write(*, '(3(a))') "restart_file = '", trim(self%restart_file), "'"

      write(*, *)
      write(*, '(a)') "[source_terms]"
      write(*, '(a, l1)') "enable_source_terms = ", self%enable_source_terms
      write(*, '(a, a)') "source_term_type = ", self%source_term_type
      write(*, '(a, l1)') "apply_constant_source = ", self%apply_constant_source
      write(*, '(a, a)') "source_file = ", self%source_file
      write(*, '(a, es10.3)') "constant_source_value = ", self%constant_source_value
      write(*, '(a, es10.3)') "source_scale_factor   = ", self%source_scale_factor
      write(*, '(a, i0)') "source_ilo = ", self%source_ilo
      write(*, '(a, i0)') "source_ihi = ", self%source_ihi
      write(*, '(a, i0)') "source_jlo = ", self%source_jlo
      write(*, '(a, i0)') "source_jhi = ", self%source_jhi

      write(*, *)
      write(*, '(a)') "[boundary_conditions]"
      write(*, '(a, a)') "bc_pressure_input_file = ", self%bc_pressure_input_file
      write(*, '(a, l1)') "apply_constant_bc_pressure = ", self%apply_constant_bc_pressure
      write(*, '(a, es10.3)') "constant_bc_pressure_value = ", self%constant_bc_pressure_value
      write(*, '(a, es10.3)') "bc_pressure_scale_factor = ", self%bc_pressure_scale_factor
      write(*, '(a, a)') "plus_x_bc = ", self%plus_x_bc
      write(*, '(a, a)') "minus_x_bc = ", self%minus_x_bc
      write(*, '(a, a)') "plus_y_bc  = ", self%plus_y_bc
      write(*, '(a, a)') "minus_y_bc = ", self%minus_y_bc

      write(*, *)
      write(*, '(a)') "[scheme]"
      write(*, '(a, l1)') "smooth_residuals = ", self%smooth_residuals
      write(*, '(a, a)') "flux_solver = ", self%flux_solver
      write(*, '(a, a)') "spatial_reconstruction = ", self%spatial_reconstruction
      write(*, '(a, a)') "limiter = ", self%limiter
      write(*, '(a, es10.3)') "tau = ", self%tau

      write(*, *)
      write(*, '(a)') "[physics]"
      write(*, '(a, f5.3)') "polytropic_index = ", self%polytropic_index

      write(*, *)
      write(*, '(a)') "[io]"
      write(*, '(a, a)') "contour_io_format = ", self%contour_io_format
      write(*, '(a, es10.3)') "contour_interval_dt = ", self%contour_interval_dt
      write(*, '(a, l1)') "append_date_to_result_folder = ", self%append_date_to_result_folder
      write(*, '(a, l1)') "plot_reconstruction_states = ", self%plot_reconstruction_states
      write(*, '(a, l1)') "plot_reference_states = ", self%plot_reference_states
      write(*, '(a, l1)') "plot_evolved_states = ", self%plot_evolved_states
      write(*, '(a, l1)') "plot_64bit = ", self%plot_64bit
      write(*, '(a, l1)') "plot_ghost_cells = ", self%plot_ghost_cells

      write(*, '(a)') "==============="
      print *
    endif
=======
    write(*, '(a)') "Input settings:"
    write(*, '(a)') "==============="
    write(*, *)
    write(*, '(a)') "[general]"
    write(*, '(3(a))') "title = '", trim(self%title), "'"
    write(*, '(3(a))') "unit_system = '", trim(self%unit_system), "'"

    write(*, *)
    write(*, '(a)') "[time]"
    write(*, '(a, es10.3)') "max_time = ", self%max_time
    write(*, '(a, f5.3)') "cfl = ", self%cfl
    write(*, '(a, l1)') "use_constant_delta_t = ", self%use_constant_delta_t
    write(*, '(a, es10.3)') "initial_delta_t = ", self%initial_delta_t
    write(*, '(a, i0)') "max_iterations = ", self%max_iterations
    write(*, '(3(a))') "time_integration_strategy = '", trim(self%time_integration_strategy), "'"

    write(*, *)
    write(*, '(a)') "[grid]"
    write(*, '(a, a)') "grid_type = ", self%grid_type
    write(*, '(a, es10.3)') "xmin = ", self%xmin
    write(*, '(a, es10.3)') "xmax = ", self%xmax
    write(*, '(a, es10.3)') "ymin = ", self%ymin
    write(*, '(a, es10.3)') "ymax = ", self%ymax
    write(*, '(a, i0)') "ni_nodes = ", self%ni_nodes
    write(*, '(a, i0)') "nj_nodes = ", self%nj_nodes
    write(*, '(a, i0)') "n_ghost_layers = ", self%n_ghost_layers

    write(*, *)
    write(*, '(a)') "[reference_state]"
    write(*, '(a, es10.3)') "reference_pressure = ", self%reference_pressure
    write(*, '(a, es10.3)') "reference_density = ", self%reference_density

    write(*, *)
    write(*, '(a)') "[initial_conditions]"
    write(*, '(a, a)') "initial_condition_file = ", self%initial_condition_file
    write(*, '(a, l1)') "read_init_cond_from_file = ", self%read_init_cond_from_file
    write(*, '(a, es10.3)') "init_x_velocity = ", self%init_x_velocity
    write(*, '(a, es10.3)') "init_y_velocity = ", self%init_y_velocity
    write(*, '(a, es10.3)') "init_density  = ", self%init_density
    write(*, '(a, es10.3)') "init_pressure = ", self%init_pressure

    write(*, *)
    write(*, '(a)') "[restart]"
    write(*, '(a, l1)') "restart_from_file = ", self%restart_from_file
    write(*, '(3(a))') "restart_file = '", trim(self%restart_file), "'"

    write(*, *)
    write(*, '(a)') "[source_terms]"
    write(*, '(a, l1)') "enable_source_terms = ", self%enable_source_terms
    write(*, '(a, a)') "source_term_type = ", self%source_term_type
    write(*, '(a, l1)') "apply_constant_source = ", self%apply_constant_source
    write(*, '(a, a)') "source_file = ", self%source_file
    write(*, '(a, es10.3)') "constant_source_value = ", self%constant_source_value
    write(*, '(a, es10.3)') "source_scale_factor   = ", self%source_scale_factor

    write(*, *)
    write(*, '(a)') "[boundary_conditions]"
    write(*, '(a, a)') "bc_pressure_input_file = ", self%bc_pressure_input_file
    write(*, '(a, l1)') "apply_constant_bc_pressure = ", self%apply_constant_bc_pressure
    write(*, '(a, es10.3)') "constant_bc_pressure_value = ", self%constant_bc_pressure_value
    write(*, '(a, es10.3)') "bc_pressure_scale_factor = ", self%bc_pressure_scale_factor
    write(*, '(a, a)') "plus_x_bc = ", self%plus_x_bc
    write(*, '(a, a)') "minus_x_bc = ", self%minus_x_bc
    write(*, '(a, a)') "plus_y_bc  = ", self%plus_y_bc
    write(*, '(a, a)') "minus_y_bc = ", self%minus_y_bc

    write(*, *)
    write(*, '(a)') "[scheme]"
    write(*, '(a, l1)') "smooth_residuals = ", self%smooth_residuals
    write(*, '(a, a)') "flux_solver = ", self%flux_solver
    write(*, '(a, a)') "spatial_reconstruction = ", self%spatial_reconstruction
    write(*, '(a, a)') "limiter = ", self%limiter
    write(*, '(a, es10.3)') "tau = ", self%tau

    write(*, *)
    write(*, '(a)') "[physics]"
    write(*, '(a, f5.3)') "polytropic_index = ", self%polytropic_index

    write(*, *)
    write(*, '(a)') "[io]"
    write(*, '(a, a)') "contour_io_format = ", self%contour_io_format
    write(*, '(a, es10.3)') "contour_interval_dt = ", self%contour_interval_dt
    write(*, '(a, l1)') "append_date_to_result_folder = ", self%append_date_to_result_folder
    write(*, '(a, l1)') "plot_reconstruction_states = ", self%plot_reconstruction_states
    write(*, '(a, l1)') "plot_reference_states = ", self%plot_reference_states
    write(*, '(a, l1)') "plot_evolved_states = ", self%plot_evolved_states
    write(*, '(a, l1)') "plot_64bit = ", self%plot_64bit
    write(*, '(a, l1)') "plot_ghost_cells = ", self%plot_ghost_cells

    write(*, '(a)') "==============="
    print *
>>>>>>> cada84a8

  end subroutine display_config
end module mod_input<|MERGE_RESOLUTION|>--- conflicted
+++ resolved
@@ -371,31 +371,6 @@
 
       call cfg%get('source_terms', 'constant_source_value', self%constant_source_value, 0.0_rk)
       call cfg%get('source_terms', 'source_scale_factor', self%source_scale_factor, 1.0_rk)
-<<<<<<< HEAD
-      call cfg%get('source_terms', 'ilo', self%source_ilo, 0)
-      call cfg%get('source_terms', 'ihi', self%source_ihi, 0)
-      call cfg%get('source_terms', 'jlo', self%source_jlo, 0)
-      call cfg%get('source_terms', 'jhi', self%source_jhi, 0)
-
-      if(self%source_ilo == 0 .and. &
-         self%source_ihi == 0 .and. &
-         self%source_jlo == 0 .and. &
-         self%source_jhi == 0) then
-        call error_msg(module_name='mod_input', class_name="input_t", procedure_name='read_from_ini', &
-                       message="All of the (i,j) ranges in source_terms are 0", &
-                       file_name=__FILE__, line_number=__LINE__)
-      end if
-
-      if(self%source_ilo > self%source_ihi .and. self%source_ihi /= -1) then
-        call error_msg(module_name='mod_input', class_name="input_t", procedure_name='read_from_ini', &
-                       message="Error: Invalid source application range; source_terms%ilo > source_terms%ihi", &
-                       file_name=__FILE__, line_number=__LINE__)
-      else if(self%source_jlo > self%source_jhi .and. self%source_jhi /= -1) then
-        call error_msg(module_name='mod_input', class_name="input_t", procedure_name='read_from_ini', &
-                       message="Error: Invalid source application range; source_terms%jlo > source_terms%jhi", &
-                       file_name=__FILE__, line_number=__LINE__)
-      end if
-=======
 
       select case(self%source_geometry)
       case('constant_xy')
@@ -410,7 +385,6 @@
         call cfg%get('source_terms', 'gaussian_fwhm_y', self%source_gaussian_fwhm_y, 0.0_rk)
         call cfg%get('source_terms', 'gaussian_order', self%source_gaussian_order, 1)
       end select
->>>>>>> cada84a8
     end if
 
     ! Input/Output
@@ -430,7 +404,6 @@
   subroutine display_config(self)
     class(input_t), intent(in) :: self
 
-<<<<<<< HEAD
     if(this_image() == 1) then
       write(*, '(a)') "Input settings:"
       write(*, '(a)') "==============="
@@ -528,99 +501,6 @@
       write(*, '(a)') "==============="
       print *
     endif
-=======
-    write(*, '(a)') "Input settings:"
-    write(*, '(a)') "==============="
-    write(*, *)
-    write(*, '(a)') "[general]"
-    write(*, '(3(a))') "title = '", trim(self%title), "'"
-    write(*, '(3(a))') "unit_system = '", trim(self%unit_system), "'"
-
-    write(*, *)
-    write(*, '(a)') "[time]"
-    write(*, '(a, es10.3)') "max_time = ", self%max_time
-    write(*, '(a, f5.3)') "cfl = ", self%cfl
-    write(*, '(a, l1)') "use_constant_delta_t = ", self%use_constant_delta_t
-    write(*, '(a, es10.3)') "initial_delta_t = ", self%initial_delta_t
-    write(*, '(a, i0)') "max_iterations = ", self%max_iterations
-    write(*, '(3(a))') "time_integration_strategy = '", trim(self%time_integration_strategy), "'"
-
-    write(*, *)
-    write(*, '(a)') "[grid]"
-    write(*, '(a, a)') "grid_type = ", self%grid_type
-    write(*, '(a, es10.3)') "xmin = ", self%xmin
-    write(*, '(a, es10.3)') "xmax = ", self%xmax
-    write(*, '(a, es10.3)') "ymin = ", self%ymin
-    write(*, '(a, es10.3)') "ymax = ", self%ymax
-    write(*, '(a, i0)') "ni_nodes = ", self%ni_nodes
-    write(*, '(a, i0)') "nj_nodes = ", self%nj_nodes
-    write(*, '(a, i0)') "n_ghost_layers = ", self%n_ghost_layers
-
-    write(*, *)
-    write(*, '(a)') "[reference_state]"
-    write(*, '(a, es10.3)') "reference_pressure = ", self%reference_pressure
-    write(*, '(a, es10.3)') "reference_density = ", self%reference_density
-
-    write(*, *)
-    write(*, '(a)') "[initial_conditions]"
-    write(*, '(a, a)') "initial_condition_file = ", self%initial_condition_file
-    write(*, '(a, l1)') "read_init_cond_from_file = ", self%read_init_cond_from_file
-    write(*, '(a, es10.3)') "init_x_velocity = ", self%init_x_velocity
-    write(*, '(a, es10.3)') "init_y_velocity = ", self%init_y_velocity
-    write(*, '(a, es10.3)') "init_density  = ", self%init_density
-    write(*, '(a, es10.3)') "init_pressure = ", self%init_pressure
-
-    write(*, *)
-    write(*, '(a)') "[restart]"
-    write(*, '(a, l1)') "restart_from_file = ", self%restart_from_file
-    write(*, '(3(a))') "restart_file = '", trim(self%restart_file), "'"
-
-    write(*, *)
-    write(*, '(a)') "[source_terms]"
-    write(*, '(a, l1)') "enable_source_terms = ", self%enable_source_terms
-    write(*, '(a, a)') "source_term_type = ", self%source_term_type
-    write(*, '(a, l1)') "apply_constant_source = ", self%apply_constant_source
-    write(*, '(a, a)') "source_file = ", self%source_file
-    write(*, '(a, es10.3)') "constant_source_value = ", self%constant_source_value
-    write(*, '(a, es10.3)') "source_scale_factor   = ", self%source_scale_factor
-
-    write(*, *)
-    write(*, '(a)') "[boundary_conditions]"
-    write(*, '(a, a)') "bc_pressure_input_file = ", self%bc_pressure_input_file
-    write(*, '(a, l1)') "apply_constant_bc_pressure = ", self%apply_constant_bc_pressure
-    write(*, '(a, es10.3)') "constant_bc_pressure_value = ", self%constant_bc_pressure_value
-    write(*, '(a, es10.3)') "bc_pressure_scale_factor = ", self%bc_pressure_scale_factor
-    write(*, '(a, a)') "plus_x_bc = ", self%plus_x_bc
-    write(*, '(a, a)') "minus_x_bc = ", self%minus_x_bc
-    write(*, '(a, a)') "plus_y_bc  = ", self%plus_y_bc
-    write(*, '(a, a)') "minus_y_bc = ", self%minus_y_bc
-
-    write(*, *)
-    write(*, '(a)') "[scheme]"
-    write(*, '(a, l1)') "smooth_residuals = ", self%smooth_residuals
-    write(*, '(a, a)') "flux_solver = ", self%flux_solver
-    write(*, '(a, a)') "spatial_reconstruction = ", self%spatial_reconstruction
-    write(*, '(a, a)') "limiter = ", self%limiter
-    write(*, '(a, es10.3)') "tau = ", self%tau
-
-    write(*, *)
-    write(*, '(a)') "[physics]"
-    write(*, '(a, f5.3)') "polytropic_index = ", self%polytropic_index
-
-    write(*, *)
-    write(*, '(a)') "[io]"
-    write(*, '(a, a)') "contour_io_format = ", self%contour_io_format
-    write(*, '(a, es10.3)') "contour_interval_dt = ", self%contour_interval_dt
-    write(*, '(a, l1)') "append_date_to_result_folder = ", self%append_date_to_result_folder
-    write(*, '(a, l1)') "plot_reconstruction_states = ", self%plot_reconstruction_states
-    write(*, '(a, l1)') "plot_reference_states = ", self%plot_reference_states
-    write(*, '(a, l1)') "plot_evolved_states = ", self%plot_evolved_states
-    write(*, '(a, l1)') "plot_64bit = ", self%plot_64bit
-    write(*, '(a, l1)') "plot_ghost_cells = ", self%plot_ghost_cells
-
-    write(*, '(a)') "==============="
-    print *
->>>>>>> cada84a8
 
   end subroutine display_config
 end module mod_input