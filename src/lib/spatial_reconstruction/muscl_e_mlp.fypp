--- conflicted
+++ resolved
@@ -94,11 +94,7 @@
       self%limiter_name = 'e-MLP5'
       self%order = 5
     case default
-<<<<<<< HEAD
-      call error_msg(module_name='mod_muscl_e_mlp', class_name='muscl_e_mlp_t', procedure_name='init_muscl_e_mlp', &
-=======
       call error_msg(module='mod_muscl_e_mlp', class='muscl_e_mlp_t', procedure='init_muscl_e_mlp', &
->>>>>>> cada84a8
                      message="Unknown limiter type: '"//trim(limiter)//"'", &
                      file_name=__FILE__, line_number=__LINE__)
     end select
@@ -119,19 +115,11 @@
     #:for ORDER in SPATIAL_ORDER
     case(${ORDER}$)
     #:for DIR in DIRECTIONS
-<<<<<<< HEAD
-      call self%interp_muscl_e_mlp_${DIR}$_edge_${ORDER}$_order(q, lbounds, ${DIR}$_edges)
-    #:endfor
-    #:endfor
-    case default
-      call error_msg(module_name='mod_muscl_e_mlp', class_name='muscl_e_mlp_t', procedure_name='interpolate_edge_values', &
-=======
       call self%interp_muscl_emlp${ORDER}$_${DIR}$_edge(q, lbounds, ${DIR}$_edges)
     #:endfor
     #:endfor
     case default
       call error_msg(module='mod_muscl_e_mlp', class='muscl_e_mlp_t', procedure='interpolate_edge_values', &
->>>>>>> cada84a8
                      message="Unknown limiter type: '"//trim(self%limiter_name)//"'", &
                      file_name=__FILE__, line_number=__LINE__)
     end select
@@ -190,11 +178,7 @@
     !$omp private(i, j) &
     !$omp private(d_ij_i, d_ij_j) &
     !$omp shared(rho, u, v, p, d_bar_rho, d_bar_u, d_bar_v, d_bar_p, self)
-<<<<<<< HEAD
-  #:for F in ['rho','u','v','p']
-=======
     #:for F in ['rho','u','v','p']
->>>>>>> cada84a8
     !$omp do
     do j = jlo + n_ghost_layers, jhi - n_ghost_layers
       !$omp simd __CONT_ALIGN__
@@ -240,22 +224,11 @@
     end do
     !$omp end do
     !$omp end parallel
-<<<<<<< HEAD
 
     deallocate(d_bar_rho)
     deallocate(d_bar_u)
     deallocate(d_bar_v)
     deallocate(d_bar_p)
-
-    self%continuity_sensor = LINEAR_DISCONT_REGION
-
-=======
-
-    deallocate(d_bar_rho)
-    deallocate(d_bar_u)
-    deallocate(d_bar_v)
-    deallocate(d_bar_p)
->>>>>>> cada84a8
   end subroutine distinguish_continuous_regions
 
   subroutine finalize(self)
@@ -266,11 +239,7 @@
 
 #:for DIR in DIRECTIONS
 #:for ORDER in SPATIAL_ORDER
-<<<<<<< HEAD
-  subroutine interp_muscl_e_mlp_${DIR}$_edge_${ORDER}$_order(self, q, lbounds, edge_values)
-=======
   subroutine interp_muscl_emlp${ORDER}$_${DIR}$_edge(self, q, lbounds, edge_values)
->>>>>>> cada84a8
     class(muscl_e_mlp_t), intent(in) :: self
     integer(ik), dimension(2), intent(in) :: lbounds
 
@@ -283,31 +252,6 @@
     integer(ik) :: i, j, m, n
     integer(ik) :: ilo, ihi, jlo, jhi
 
-<<<<<<< HEAD
-    real(rk) :: delta_ij_minus_half      !< Delta Phi_{i-1/2, j} = q(i, j) - q(i - 1, j) (or j-1/2 depending on direction)
-    real(rk) :: delta_ij_plus_half       !< Delta Phi_{i+1/2, j} = q(i + 1, j) - q(i, j) (or j+1/2 depending on direction)
-    real(rk) :: delta_ij_plus_three_half !< Delta Phi_{i+3/2, j} = q(i + 2, j) - q(i + 1, j) (or j+3/2 depending on direction)
-    real(rk) :: r_R !< smoothness parameter
-    real(rk) :: r_L !< smoothness parameter
-
-    real(rk) :: tan_theta_ij   !< the tan(theta), i term
-    real(rk) :: tan_theta_ijp1 !< the tan(theta), i+1 term
-
-    real(rk) :: phi_ML, phi_MR
-    real(rk), dimension(6) :: phi_MN
-    real(rk) :: min_phi_MN, max_phi_MN
-    real(rk) :: alpha_L, alpha_R
-    real(rk) :: alpha_L_term, alpha_R_term
-    real(rk) :: beta_L_delta_ij_minus_half
-    real(rk) :: beta_R_delta_ij_plus_three_half
-
-    real(rk), parameter :: f_1_over_3 = 1.0_rk / 3.0_rk     !< paramater for 1/3 used to save extra divisions
-    real(rk), parameter :: f_2_over_3 = 2.0_rk / 3.0_rk     !< paramater for 2/3 used to save extra divisions
-    real(rk), parameter :: f_2_over_30 = 2.0_rk / 30.0_rk   !< paramater for 2/30 used to save extra divisions
-    real(rk), parameter :: f_3_over_30 = 3.0_rk / 30.0_rk   !< paramater for 3/30 used to save extra divisions
-    real(rk), parameter :: f_13_over_30 = 13.0_rk / 30.0_rk !< paramater for 13/30 used to save extra divisions
-    real(rk), parameter :: f_27_over_30 = 27.0_rk / 30.0_rk !< paramater for 27/30 used to save extra divisions
-=======
     real(rk) :: delta_ij_minus_half       !< Delta Phi_{i-1/2, j} = q(i, j) - q(i - 1, j) (or j-1/2 depending on direction)
     real(rk) :: delta_ij_plus_three_half  !< Delta Phi_{i+3/2, j} = q(i + 2, j) - q(i + 1, j) (or j+3/2 depending on direction)
     real(rk) :: delta_ij_plus_half        !< Delta Phi_{i+1/2, j} = q(i + 1, j) - q(i, j) (or j+1/2 depending on direction)
@@ -327,19 +271,11 @@
     real(rk) :: beta_L, beta_R
     real(rk) :: alpha_L, alpha_R
     real(rk) :: alpha_L_term, alpha_R_term
->>>>>>> cada84a8
 
     !dir$ assume_aligned q: __ALIGNBYTES__
     !dir$ assume_aligned edge_values: __ALIGNBYTES__
 
-<<<<<<< HEAD
-    if(enable_debug_print) then
-      call debug_print('Running muscl_tvd2_t%interp_muscl_e_mlp_${DIR}$_edge_${ORDER}$_order()', &
-                       __FILE__, __LINE__)
-    end if
-=======
     if(enable_debug_print) call debug_print('Running muscl_tvd2_t%interp_muscl_mlp_${DIR}$_edge()', __FILE__, __LINE__)
->>>>>>> cada84a8
 
     ! Because this is an edge-based array, the indexing is # cells + 1, and
     ! only goes into the single nearest ghost layer
@@ -348,19 +284,11 @@
     ihi = ubound(q, dim=1) - n_ghost_layers
     jhi = ubound(q, dim=2) - n_ghost_layers
 
-<<<<<<< HEAD
-  #:if DIR == 'i'
-    allocate(edge_values(1:2, ilo - 1:ihi, jlo:jhi))
-  #:elif DIR == 'j'
-    allocate(edge_values(1:2, ilo:ihi, jlo - 1:jhi))
-  #:endif
-=======
     #:if DIR == 'i'
     allocate(edge_values(1:2, ilo - 1:ihi, jlo:jhi))
     #:elif DIR == 'j'
     allocate(edge_values(1:2, ilo:ihi, jlo - 1:jhi))
     #:endif
->>>>>>> cada84a8
 
     edge_values = 0.0_rk
     !
@@ -378,34 +306,6 @@
 
     !$omp parallel default(none), &
     !$omp firstprivate(ilo, ihi, jlo, jhi) &
-<<<<<<< HEAD
-    !$omp private(i, j, m, n, delta_ij_minus_half, delta_ij_plus_half, delta_ij_plus_three_half) &
-    !$omp private(r_L, r_R) &
-    !$omp private(tan_theta_ij, tan_theta_ijp1,  alpha_L, alpha_R, alpha_L_term, alpha_R_term) &
-    !$omp private(phi_ML, phi_MR) &
-    !$omp private(beta_L_delta_ij_minus_half, beta_R_delta_ij_plus_three_half, phi_MN, min_phi_MN, max_phi_MN) &
-    !$omp shared(q, edge_values, self)
-    !$omp do
-    do j = jlo, jhi
-      !! $omp simd __INTERP_ALIGN__
-      !! dir$ vector aligned
-      do i = ilo, ihi
-      #:if ORDER == 3
-        ! 3rd order interpolation
-        #:if DIR == 'i'
-        ! Eq 23a in Ref [1]
-        beta_L_delta_ij_minus_half = -f_1_over_3 * q(i - 1, j) - f_1_over_3 * q(i, j) + f_2_over_3 * q(i + 1, j)
-
-        ! Eq 23b in Ref [1]
-        beta_R_delta_ij_plus_three_half = f_1_over_3 * q(i + 2, j) + f_1_over_3 * q(i + 1, j) - f_2_over_3 * q(i, j)
-        #:elif DIR == 'j'
-        ! Eq 23a in Ref [1]
-        beta_L_delta_ij_minus_half = -f_1_over_3 * q(i, j - 1) - f_1_over_3 * q(i, j) + f_2_over_3 * q(i, j + 1)
-
-        ! Eq 23b in Ref [1]
-        beta_R_delta_ij_plus_three_half = f_1_over_3 * q(i, j + 2) + f_1_over_3 * q(i, j + 1) - f_2_over_3 * q(i, j)
-        #:endif
-=======
     !$omp private(i, j, m, n) &
     !$omp private(alpha_L, alpha_R, alpha_L_term, alpha_R_term, tan_theta_ij, tan_theta_ij_p1) &
     #:if ORDER == 3
@@ -420,165 +320,17 @@
     do j = jlo, jhi
       !$omp simd
       do i = ilo, ihi
->>>>>>> cada84a8
 
         #:if DIR == 'i'
-<<<<<<< HEAD
-        ! Eq 24a in Ref [1]
-        beta_L_delta_ij_minus_half = f_2_over_30 * q(i - 2, j) - f_13_over_30 * q(i - 1, j) &
-                                     - f_13_over_30 * q(i, j) + f_27_over_30 * q(i + 1, j) - f_3_over_30 * q(i + 2, j)
-
-        ! Eq 24b in Ref [1]
-        beta_R_delta_ij_plus_three_half = -f_2_over_30 * q(i + 3, j) + f_13_over_30 * q(i + 2, j) &
-                                          + f_13_over_30 * q(i + 1, j) - f_27_over_30 * q(i, j) + f_3_over_30 * q(i - 1, j)
-        #:elif DIR == 'j'
-        ! Eq 24a in Ref [1]
-        beta_L_delta_ij_minus_half = f_2_over_30 * q(i, j - 2) - f_13_over_30 * q(i, j - 1) &
-                                     - f_13_over_30 * q(i, j) + f_27_over_30 * q(i, j + 1) - f_3_over_30 * q(i, j + 2)
-
-        ! Eq 24b in Ref [1]
-        beta_R_delta_ij_plus_three_half = -f_2_over_30 * q(i, j + 3) + f_13_over_30 * q(i, j + 2) &
-                                          + f_13_over_30 * q(i, j + 1) - f_27_over_30 * q(i, j) + f_3_over_30 * q(i, j - 1)
-        #:endif
-      #:endif
-
-        ! Now apply the enhanced MLP routine based on the continuity sensor at the current cell
-        select case(self%continuity_sensor(i, j))
-        case(CONTINUOUS_REGION)
-          ! No limiting function enabled, since it's a continuous region
-
-          ! Phi L, e.g. left state
-          edge_values(1, i, j) = q(i, j) + 0.5_rk * beta_L_delta_ij_minus_half
-
-        #:if DIR == 'i'
-          ! Phi R, e.g. right state
-          edge_values(2, i, j) = q(i + 1, j) - 0.5_rk * beta_R_delta_ij_plus_three_half
-=======
         delta_ij_minus_half = q(i, j) - q(i - 1, j)
         delta_ij_plus_half = q(i + 1, j) - q(i, j)
         delta_ij_plus_three_half = q(i + 2, j) - q(i + 1, j)
->>>>>>> cada84a8
         #:elif DIR == 'j'
         delta_ij_minus_half = q(i, j) - q(i, j - 1)
         delta_ij_plus_half = q(i, j + 1) - q(i, j)
         delta_ij_plus_three_half = q(i, j + 2) - q(i, j + 1)
         #:endif
 
-<<<<<<< HEAD
-        case(LINEAR_DISCONT_REGION)
-          ! For a linear discontinuity, use TVD limiting
-
-        #:if DIR == 'i'
-          delta_ij_minus_half = q(i, j) - q(i - 1, j)
-          delta_ij_plus_half = q(i + 1, j) - q(i, j)
-          delta_ij_plus_three_half = q(i + 2, j) - q(i + 1, j)
-        #:elif DIR == 'j'
-          delta_ij_minus_half = q(i, j) - q(i, j - 1)
-          delta_ij_plus_half = q(i, j + 1) - q(i, j)
-          delta_ij_plus_three_half = q(i, j + 2) - q(i, j + 1)
-        #:endif
-
-          if(abs(delta_ij_minus_half) < epsilon(1.0_rk)) delta_ij_minus_half = 0.0_rk
-          if(abs(delta_ij_plus_half) < epsilon(1.0_rk)) delta_ij_plus_half = 0.0_rk
-          if(abs(delta_ij_plus_three_half) < epsilon(1.0_rk)) delta_ij_plus_three_half = 0.0_rk
-
-          ! Phi L, e.g. left state
-          edge_values(1, i, j) = q(i, j) + 0.5_rk * max(0.0_rk, min(2.0_rk * delta_ij_plus_half, &
-                                                                    2.0_rk * delta_ij_minus_half, &
-                                                                    beta_L_delta_ij_minus_half))
-          ! Phi R, e.g. right state
-        #:if DIR == 'i'
-          edge_values(2, i, j) = q(i + 1, j) - 0.5_rk * max(0.0_rk, min(2.0_rk * delta_ij_plus_half, &
-                                                                        2.0_rk * delta_ij_plus_three_half, &
-                                                                        beta_R_delta_ij_plus_three_half))
-        #:elif DIR == 'j'
-          edge_values(2, i, j) = q(i, j + 1) - 0.5_rk * max(0.0_rk, min(2.0_rk * delta_ij_plus_half, &
-                                                                        2.0_rk * delta_ij_plus_three_half, &
-                                                                        beta_R_delta_ij_plus_three_half))
-        #:endif
-
-        case(NONLINEAR_DISCONT_REGION)
-          ! For non-linear discontinuity, use MLP limiting
-
-        #:if DIR == 'i'
-          delta_ij_minus_half = q(i, j) - q(i - 1, j)
-          delta_ij_plus_half = q(i + 1, j) - q(i, j)
-          delta_ij_plus_three_half = q(i + 2, j) - q(i + 1, j)
-        #:elif DIR == 'j'
-          delta_ij_minus_half = q(i, j) - q(i, j - 1)
-          delta_ij_plus_half = q(i, j + 1) - q(i, j)
-          delta_ij_plus_three_half = q(i, j + 2) - q(i, j + 1)
-        #:endif
-
-          if(abs(delta_ij_minus_half) < epsilon(1.0_rk)) delta_ij_minus_half = 0.0_rk
-          if(abs(delta_ij_plus_half) < epsilon(1.0_rk)) delta_ij_plus_half = 0.0_rk
-          if(abs(delta_ij_plus_three_half) < epsilon(1.0_rk)) delta_ij_plus_three_half = 0.0_rk
-
-          r_L = delta_ij_plus_half / (delta_ij_minus_half + 1e-16_rk)
-          r_R = delta_ij_plus_half / (delta_ij_plus_three_half + 1e-16_rk)
-
-          ! Inner term of alpha in Eq. 17 in Ref [1]
-        #:if DIR == 'i'
-          ! Xi variant, Eq 18a. Xi is used for the i-direction
-          tan_theta_ij = abs(q(i, j + 1) - q(i, j - 1)) / (abs(q(i + 1, j) - q(i - 1, j)) + 1e-16_rk)
-          tan_theta_ijp1 = abs(q(i + 1, j + 1) - q(i + 1, j - 1)) / (abs(q(i + 2, j) - q(i, j)) + 1e-16_rk)
-
-          phi_MN = [q(i, j + 1), q(i + 1, j + 1), q(i, j), q(i + 1, j), q(i, j - 1), q(i + 1, j + 1)]
-
-          ! min_phi_MN = huge(1.0_rk)
-          ! max_phi_MN = -huge(1.0_rk)
-          ! do n = j - 1, j + 1
-          !   do m = i, i + 1
-          !     if (q(m,n) < min_phi_MN) min_phi_MN = q(m,n)
-          !     if (q(m,n) > max_phi_MN) max_phi_MN = q(m,n)
-          !   end do
-          ! end do
-
-        #:elif DIR == 'j'
-          ! Eta variant, Eq 18b. Xi is used for the j-direction
-          tan_theta_ij = abs(q(i + 1, j) - q(i - 1, j)) / (abs(q(i, j + 1) - q(i, j - 1)) + 1e-16_rk)
-          tan_theta_ijp1 = abs(q(i + 1, j + 1) - q(i - 1, j + 1)) / (abs(q(i, j + 2) - q(i, j)) + 1e-16_rk)
-
-          phi_MN = [q(i - 1, j + 1), q(i, j + 1), q(i + 1, j + 1), q(i - 1, j), q(i, j), q(i + 1, j)]
-
-          ! min_phi_MN = huge(1.0_rk)
-          ! max_phi_MN = -huge(1.0_rk)
-          ! do n = j, j + 1
-          !   do m = i - 1, i + 1
-          !     if (q(m,n) < min_phi_MN) min_phi_MN = q(m,n)
-          !     if (q(m,n) > max_phi_MN) max_phi_MN = q(m,n)
-          !   end do
-          ! end do
-        #:endif
-
-          min_phi_MN = minval(phi_MN)
-          max_phi_MN = maxval(phi_MN)
-
-          if(delta_ij_plus_half > 0.0_rk) then
-            phi_ML = max_phi_MN
-            phi_MR = min_phi_MN
-          else ! <= 0
-            phi_ML = min_phi_MN
-            phi_MR = max_phi_MN
-          end if
-
-          ! Term inside the [..] in Eq 16a/17a in Ref [1]
-          alpha_L_term = (2.0_rk * max(1.0_rk, abs(r_L)) * abs((phi_ML - q(i, j)) / &
-                                                               (delta_ij_plus_half + 1e-16_rk))) / &
-                         (1.0_rk + max(0.0_rk, tan_theta_ij))
-
-        #:if DIR == 'i'
-          ! Term inside the [..] in Eq 16b in Ref [1]
-          alpha_R_term = (2.0_rk * max(1.0_rk, abs(r_R)) * abs((q(i + 1, j) - phi_MR) / &
-                                                               (delta_ij_plus_half + 1e-16_rk))) / &
-                         (1.0_rk + max(0.0_rk, tan_theta_ijp1))
-        #:elif DIR == 'j'
-          ! Term inside the [..] in Eq 17b in Ref [1], there's a typo in the formula in the paper on the q(i + 1, j) term which should be q(i, j + 1)
-          alpha_R_term = (2.0_rk * max(1.0_rk, abs(r_R)) * abs((q(i, j + 1) - phi_MR) / &
-                                                               (delta_ij_plus_half + 1e-16_rk))) / &
-                         (1.0_rk + max(0.0_rk, tan_theta_ijp1))
-        #:endif
-=======
         if(abs(delta_ij_minus_half) < epsilon(1.0_rk)) delta_ij_minus_half = 0.0_rk
         if(abs(delta_ij_plus_half) < epsilon(1.0_rk)) delta_ij_plus_half = 0.0_rk
         if(abs(delta_ij_plus_three_half) < epsilon(1.0_rk)) delta_ij_plus_three_half = 0.0_rk
@@ -667,29 +419,10 @@
           alpha_R_term = (2.0_rk * max(1.0_rk, r_R_ij_p1) * &
                           (1.0_rk + max(0.0_rk,(tan_theta_ij / (r_L_ij + 1e-16_rk))))) / &
                          (1.0_rk + tan_theta_ij_p1)
->>>>>>> cada84a8
 
           ! This is the g(x) = max(1, min(2, alpha)) function
           alpha_L = max(1.0_rk, min(2.0_rk, alpha_L_term))
           alpha_R = max(1.0_rk, min(2.0_rk, alpha_R_term))
-<<<<<<< HEAD
-          ! write(*, '(a, 10(es16.6))') '${DIR}$, ', alpha_L_term, alpha_R_term, alpha_L, alpha_R
-
-          ! Phi L, e.g. left state
-          edge_values(1, i, j) = q(i, j) + 0.5_rk * max(0.0_rk, min(alpha_L * delta_ij_plus_half, &
-                                                                    alpha_L * delta_ij_minus_half, &
-                                                                    beta_L_delta_ij_minus_half))
-          ! Phi R, e.g. right state
-        #:if DIR == 'i'
-          edge_values(2, i, j) = q(i + 1, j) - 0.5_rk * max(0.0_rk, min(alpha_R * delta_ij_plus_half, &
-                                                                        alpha_R * delta_ij_plus_three_half, &
-                                                                        beta_R_delta_ij_plus_three_half))
-        #:elif DIR == 'j'
-          edge_values(2, i, j) = q(i, j + 1) - 0.5_rk * max(0.0_rk, min(alpha_R * delta_ij_plus_half, &
-                                                                        alpha_R * delta_ij_plus_three_half, &
-                                                                        beta_R_delta_ij_plus_three_half))
-        #:endif
-=======
 
           ! Phi L, e.g. left state
           edge_values(1, i, j) = q(i, j) + 0.5_rk * max(0.0_rk, min(alpha_L * r_L_ij, &
@@ -705,19 +438,13 @@
                                                                         alpha_R, &
                                                                         beta_R)) * delta_ij_plus_three_half
           #:endif
->>>>>>> cada84a8
         end select
 
       end do
     end do
     !$omp end do
     !$omp end parallel
-<<<<<<< HEAD
-
-  end subroutine interp_muscl_e_mlp_${DIR}$_edge_${ORDER}$_order
-=======
   end subroutine interp_muscl_emlp${ORDER}$_${DIR}$_edge
->>>>>>> cada84a8
 
 #:endfor
 #:endfor
