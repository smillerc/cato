--- conflicted
+++ resolved
@@ -69,7 +69,6 @@
     select case(limiter)
     case('superbee', 'van_leer', 'minmod')
       interpolator => new_muscl_tvd2(limiter=limiter)
-<<<<<<< HEAD
       ! case('TVD3')
       !   interpolator => new_muscl_tvd3(limiter=limiter)
       ! case('TVD5')
@@ -82,20 +81,6 @@
       !   interpolator => new_muscl_e_mlp(limiter=limiter, order=3)
       ! case('e-MLP5')
       !   interpolator => new_muscl_e_mlp(limiter=limiter, order=5)
-=======
-    case('TVD3')
-      interpolator => new_muscl_tvd3(limiter=limiter)
-    case('TVD5')
-      interpolator => new_muscl_tvd5(limiter=limiter)
-    case('MLP3')
-      interpolator => new_muscl_mlp(limiter=limiter, order=3)
-    case('MLP5')
-      interpolator => new_muscl_mlp(limiter=limiter, order=5)
-    case('eMLP3')
-      interpolator => new_muscl_e_mlp(limiter=limiter, order=3)
-    case('eMLP5')
-      interpolator => new_muscl_e_mlp(limiter=limiter, order=5)
->>>>>>> cada84a8
     case default
       call error_msg(module_name='mod_muscl_interpolator_factory', procedure_name='muscl_interpolator_factory', &
                      message="Unknown edge interpolation scheme, must be one of the following: "// &
