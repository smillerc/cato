--- conflicted
+++ resolved
@@ -1,9 +1,4 @@
-<<<<<<< HEAD
-add_pfunit_ctest(reconstruction_tests TEST_SOURCES test_reconstruction.pf
-                 LINK_LIBRARIES cato ${Coarray_LIBRARIES})
-=======
 add_pfunit_ctest (reconstruction_tests
   TEST_SOURCES test_reconstruction.pf test_gradients.pf
   LINK_LIBRARIES cato
-  )
->>>>>>> c637bfa8
+  )