module test_reconstruction
  use, intrinsic :: iso_fortran_env, only: ik => int32, rk => real64
  use mod_input, only: input_t
  use mod_abstract_reconstruction, only: abstract_reconstruction_t
  use mod_reconstruction_factory, only: reconstruction_factory
  use mod_edge_interpolator, only: edge_iterpolator_t
  use mod_edge_interpolator_factory, only: edge_interpolator_factory
  use mod_tvd_2nd_order, only: tvd_2nd_order_t
  use mod_tvd_3rd_order, only: tvd_3rd_order_t
  use mod_tvd_5th_order, only: tvd_5th_order_t
  ! use mod_mlp_3rd_order, only: mlp_3rd_order_t
  ! use mod_mlp_5th_order, only: mlp_5th_order_t
  use mod_grid_factory, only: grid_factory
  use mod_grid, only: grid_t
  use funit

  implicit none

  integer(ik), parameter :: n_ghost_layers = 2
  integer(ik), parameter :: ni_nodes = 5
  integer(ik), parameter :: nj_nodes = 5
  integer(ik), parameter :: ni_cells = ni_nodes - 1
  integer(ik), parameter :: nj_cells = nj_nodes - 1
  real(rk), parameter :: xmin = -2.0_rk
  real(rk), parameter :: xmax = 2.0_rk
  real(rk), parameter :: ymin = -2.0_rk
  real(rk), parameter :: ymax = 2.0_rk
  integer(ik) :: alloc_stat
  integer(ik), parameter :: C1 = 1
  integer(ik), parameter :: M1 = 2
  integer(ik), parameter :: C2 = 3
  integer(ik), parameter :: M2 = 4
  integer(ik), parameter :: C3 = 5
  integer(ik), parameter :: M3 = 6
  integer(ik), parameter :: C4 = 7
  integer(ik), parameter :: M4 = 8

  class(grid_t), pointer :: grid
  class(abstract_reconstruction_t), allocatable :: reconstruction_operator
  type(input_t) :: input

  integer(ik), parameter :: ilo_c = -n_ghost_layers + 1
  integer(ik), parameter :: ihi_c = ni_cells + n_ghost_layers
  integer(ik), parameter :: jlo_c = -n_ghost_layers + 1
  integer(ik), parameter :: jhi_c = nj_cells + n_ghost_layers
  real(rk), dimension(ilo_c:ihi_c, jlo_c:jhi_c) :: rho = 0.0_rk
  real(rk), dimension(ilo_c:ihi_c, jlo_c:jhi_c) :: u = 0.0_rk
  real(rk), dimension(ilo_c:ihi_c, jlo_c:jhi_c) :: v = 0.0_rk
  real(rk), dimension(ilo_c:ihi_c, jlo_c:jhi_c) :: p = 0.0_rk

  real(rk), dimension(1:8, ilo_c:ihi_c, jlo_c:jhi_c) :: recon_rho
  real(rk), dimension(1:8, ilo_c:ihi_c, jlo_c:jhi_c) :: recon_u
  real(rk), dimension(1:8, ilo_c:ihi_c, jlo_c:jhi_c) :: recon_v
  real(rk), dimension(1:8, ilo_c:ihi_c, jlo_c:jhi_c) :: recon_p

contains

  @before
  subroutine before()
  end subroutine

  @after
  subroutine after()
    if(associated(grid)) deallocate(grid)
    if(allocated(reconstruction_operator)) deallocate(reconstruction_operator)
  end subroutine

  @test
  subroutine test_tvd2_none()

    class(edge_iterpolator_t), pointer :: edge_interpolator => null()
    real(rk), dimension(:, :, :), allocatable :: edge_vars
    integer(ik) :: i, j
<<<<<<< HEAD
    real(rk), dimension(4) :: point_value
    integer(ik) :: m, c
    integer(ik) :: v

    m = 2 ! midpoint index
    c = 1 ! corner index

    write(*, *) 'Testing 2nd order reconstruction'
    ! input = input_t(reconstruction_type='discontinuous_bilinear', &
    !                 ni_nodes=ni_nodes, nj_nodes=nj_nodes, &
    !                 read_init_cond_from_file=.false., &
    !                 xmin=0.0_rk, xmax=6.0_rk, ymin=0.0_rk, ymax=6.0_rk)
    input = input_t(reconstruction_type='piecewise_linear_sgg', &
                    ni_nodes=ni_nodes, nj_nodes=nj_nodes, &
                    read_init_cond_from_file=.false., &
                    xmin=0.0_rk, xmax=3.0_rk, ymin=0.0_rk, ymax=3.0_rk)

    grid => grid_factory(input)

    ! These are normally handled by the cato puppeteer, but for now we make them ourselves
    associate(imin=>grid%ilo_bc_cell, imax=>grid%ihi_bc_cell, &
              jmin=>grid%jlo_bc_cell, jmax=>grid%jhi_bc_cell)

      allocate(prim_vars(4, imin:imax, jmin:jmax), stat=alloc_status)
      prim_vars = 0.0_rk
      ! ((rho,u,v,p),i,j) Conserved variables for each cell
      if(alloc_status /= 0) error stop "Unable to allocate prim_vars"

      allocate(reconstructed_domain(4, 4, 2, imin:imax, jmin:jmax), stat=alloc_status)
      reconstructed_domain = 0.0_rk
      ! ((rho, u ,v, p), point, node/midpoint, i, j); this is a cell-based value, so imax=ni-1, etc
      if(alloc_status /= 0) error stop "Unable to allocate reconstructed_domain"
=======

    write(*, *) "Testing the TVD2 edge iterpolation and 'none' flux limiter"
    input%spatial_reconstruction = 'TVD2'
    input%limiter = 'none'
    edge_interpolator => edge_interpolator_factory(input)

    !                Domain           -->                Primitive Variable
    ! |-------||-------|-------||-------|  -->  |-------||-------|-------||-------|
    ! | (0,3) || (1,3) | (2,3) || (3,3) |  -->  |   1   ||   2   |   3   ||   4   |
    ! |=======||=======|=======||=======|  -->  |=======||=======|=======||=======|
    ! | (0,2) || (1,2) | (2,2) || (3,2) |  -->  |   1   ||   2   |   3   ||   4   |
    ! |-------||-------|-------||-------|  -->  |-------||-------|-------||-------|
    ! | (0,1) || (1,1) | (2,1) || (3,1) |  -->  |   1   ||   2   |   3   ||   4   |
    ! |=======||=======|=======||=======|  -->  |=======||=======|=======||=======|
    ! | (0,0) || (1,0) | (2,0) || (3,0) |  -->  |   1   ||   2   |   3   ||   4   |
    ! |-------||-------|-------||-------|  -->  |-------||-------|-------||-------|

    rho(-1, :) = 1.0_rk ! ghost
    rho(0, :) = 1.0_rk  ! ghost
    rho(1, :) = 2.0_rk
    rho(2, :) = 3.0_rk
    rho(3, :) = 4.0_rk ! ghost
    rho(4, :) = 4.0_rk ! ghost
    ! print*, lbound(rho)
    ! print*, ubound(rho)

    ! print*, 'density'
    ! do i = lbound(rho, dim=1), ubound(rho, dim=1)
    !   do j = lbound(rho, dim=2), ubound(rho, dim=2)
    !     write(*, '(4(es16.6))') rho(i, j)
    !   end do
    !   end do

    call edge_interpolator%interpolate_edge_values(q=rho, lbounds=lbound(rho), edge_values=edge_vars)
    ! print*, lbound(edge_vars)
    ! print*, ubound(edge_vars)

    i = 2
    j = 2
    associate(cell_ave => rho(i, j), &
              E1 => edge_vars(1, i, j), &
              E2 => edge_vars(2, i, j), &
              E3 => edge_vars(3, i, j), &
              E4 => edge_vars(4, i, j))
      write(*, '(a)') "*********************************************"
      write(*, '(a)') "Interpolated edge state for: rho"
      write(*, '(a)') "*********************************************"
      write(*, *)
      write(*, '(16x,es11.3)') E3
      write(*, *) "           C---------E3---------C"
      write(*, *) "           |                    |"
      write(*, *) "           |                    |"
      write(*, '((12x,a,es11.3,a))') "|    ", cell_ave, "     |"
      write(*, '(2(es11.3,a))') E4, " E4       (i,j)      E2", E2
      write(*, *) "           |                    |"
      write(*, *) "           |                    |"
      write(*, *) "           |                    |"
      write(*, *) "           C---------E1---------C"
      write(*, '(16x,es11.3)') E1
      write(*, *)

>>>>>>> c91faeb5
    end associate

    ! do i = lbound(edge_vars, dim=2), ubound(edge_vars, dim=2)
    ! do j = lbound(edge_vars, dim=3), ubound(edge_vars, dim=3)
    !   write(*, '(4(es16.6))') edge_vars(:, i, j)
    ! end do
    ! end do

    i = 2
    j = 2
    @assertEqual(3.0_rk, edge_vars(1, i, j))
    @assertEqual(3.5_rk, edge_vars(2, i, j))
    @assertEqual(3.0_rk, edge_vars(3, i, j))
    @assertEqual(2.5_rk, edge_vars(4, i, j))

    deallocate(edge_vars)
    deallocate(edge_interpolator)
  end subroutine test_tvd2_none

  ! @test
  subroutine test_tvd3()

    class(edge_iterpolator_t), allocatable :: edge_interpolator
    real(rk), dimension(:, :, :), allocatable :: edge_vars
    integer(ik) :: i, j

    write(*, *) "Testing the TVD3 edge iterpolation"
    allocate(tvd_3rd_order_t :: edge_interpolator)
    call edge_interpolator%initialize(limiter='none')

    !                Domain           -->                Primitive Variable
    ! |-------||-------|-------||-------|  -->  |-------||-------|-------||-------|
    ! | (0,3) || (1,3) | (2,3) || (3,3) |  -->  |   1   ||   2   |   3   ||   4   |
    ! |=======||=======|=======||=======|  -->  |=======||=======|=======||=======|
    ! | (0,2) || (1,2) | (2,2) || (3,2) |  -->  |   1   ||   2   |   3   ||   4   |
    ! |-------||-------|-------||-------|  -->  |-------||-------|-------||-------|
    ! | (0,1) || (1,1) | (2,1) || (3,1) |  -->  |   1   ||   2   |   3   ||   4   |
    ! |=======||=======|=======||=======|  -->  |=======||=======|=======||=======|
    ! | (0,0) || (1,0) | (2,0) || (3,0) |  -->  |   1   ||   2   |   3   ||   4   |
    ! |-------||-------|-------||-------|  -->  |-------||-------|-------||-------|

    rho(0, :) = 1.0_rk
    rho(1, :) = 2.0_rk
    rho(2, :) = 3.0_rk
    rho(3, :) = 4.0_rk

    call edge_interpolator%interpolate_edge_values(q=rho, &
                                                   lbounds=lbound(rho), &
                                                   edge_values=edge_vars)

    i = 2
    j = 2
    associate(cell_ave => rho(i, j), &
              E1 => edge_vars(1, i, j), &
              E2 => edge_vars(2, i, j), &
              E3 => edge_vars(3, i, j), &
              E4 => edge_vars(4, i, j))
      write(*, '(a)') "*********************************************"
      write(*, '(a)') "Interpolated edge state for: rho"
      write(*, '(a)') "*********************************************"
      write(*, *)
      write(*, '(16x,es11.3)') E3
      write(*, *) "           C---------E3---------C"
      write(*, *) "           |                    |"
      write(*, *) "           |                    |"
      write(*, '((12x,a,es11.3,a))') "|    ", cell_ave, "     |"
      write(*, '(2(es11.3,a))') E4, " E4       (i,j)      E2", E2
      write(*, *) "           |                    |"
      write(*, *) "           |                    |"
      write(*, *) "           |                    |"
      write(*, *) "           C---------E1---------C"
      write(*, '(16x,es11.3)') E1
      write(*, *)

    end associate

    @assertEqual(3.0_rk, edge_vars(1, i, j))
    @assertEqual(3.5_rk, edge_vars(2, i, j))
    @assertEqual(3.0_rk, edge_vars(3, i, j))
    @assertEqual(2.5_rk, edge_vars(4, i, j))

  end subroutine test_tvd3

  ! @test
  ! subroutine test_mlp3()

  !   class(edge_iterpolator_t), allocatable :: edge_interpolator
  !   real(rk), dimension(:, :, :), allocatable :: edge_vars
  !   integer(ik) :: i, j

  !   write(*, *) "Testing the MLP3 edge iterpolation"
  !   allocate(mlp_3rd_order_t :: edge_interpolator)
  !   call edge_interpolator%initialize(limiter='none')

  !   !                Domain           -->                Primitive Variable
  !   ! |-------||-------|-------||-------|  -->  |-------||-------|-------||-------|
  !   ! | (0,3) || (1,3) | (2,3) || (3,3) |  -->  |   1   ||   2   |   3   ||   4   |
  !   ! |=======||=======|=======||=======|  -->  |=======||=======|=======||=======|
  !   ! | (0,2) || (1,2) | (2,2) || (3,2) |  -->  |   1   ||   2   |   3   ||   4   |
  !   ! |-------||-------|-------||-------|  -->  |-------||-------|-------||-------|
  !   ! | (0,1) || (1,1) | (2,1) || (3,1) |  -->  |   1   ||   2   |   3   ||   4   |
  !   ! |=======||=======|=======||=======|  -->  |=======||=======|=======||=======|
  !   ! | (0,0) || (1,0) | (2,0) || (3,0) |  -->  |   1   ||   2   |   3   ||   4   |
  !   ! |-------||-------|-------||-------|  -->  |-------||-------|-------||-------|

  !   rho(0, :) = 1.0_rk
  !   rho(1, :) = 2.0_rk
  !   rho(2, :) = 3.0_rk
  !   rho(3, :) = 4.0_rk

  !   call edge_interpolator%interpolate_edge_values(q=rho, &
  !                                                  lbounds=lbound(rho), &
  !                                                  edge_values=edge_vars)

  !   i = 2
  !   j = 2
  !   associate(cell_ave => rho(i, j), &
  !             E1 => edge_vars(1, i, j), &
  !             E2 => edge_vars(2, i, j), &
  !             E3 => edge_vars(3, i, j), &
  !             E4 => edge_vars(4, i, j))
  !     write(*, '(a)') "*********************************************"
  !     write(*, '(a)') "Interpolated edge state for: rho"
  !     write(*, '(a)') "*********************************************"
  !     write(*, *)
  !     write(*, '(16x,es11.3)') E3
  !     write(*, *) "           C---------E3---------C"
  !     write(*, *) "           |                    |"
  !     write(*, *) "           |                    |"
  !     write(*, '((12x,a,es11.3,a))') "|    ", cell_ave, "     |"
  !     write(*, '(2(es11.3,a))') E4, " E4       (i,j)      E2", E2
  !     write(*, *) "           |                    |"
  !     write(*, *) "           |                    |"
  !     write(*, *) "           |                    |"
  !     write(*, *) "           C---------E1---------C"
  !     write(*, '(16x,es11.3)') E1
  !     write(*, *)

  !   end associate

  !   @assertEqual(3.0_rk, edge_vars(1, i, j))
  !   @assertEqual(3.5_rk, edge_vars(2, i, j))
  !   @assertEqual(3.0_rk, edge_vars(3, i, j))
  !   @assertEqual(2.5_rk, edge_vars(4, i, j))

  ! end subroutine test_mlp3
end module test_reconstruction<|MERGE_RESOLUTION|>--- conflicted
+++ resolved
@@ -71,40 +71,6 @@
     class(edge_iterpolator_t), pointer :: edge_interpolator => null()
     real(rk), dimension(:, :, :), allocatable :: edge_vars
     integer(ik) :: i, j
-<<<<<<< HEAD
-    real(rk), dimension(4) :: point_value
-    integer(ik) :: m, c
-    integer(ik) :: v
-
-    m = 2 ! midpoint index
-    c = 1 ! corner index
-
-    write(*, *) 'Testing 2nd order reconstruction'
-    ! input = input_t(reconstruction_type='discontinuous_bilinear', &
-    !                 ni_nodes=ni_nodes, nj_nodes=nj_nodes, &
-    !                 read_init_cond_from_file=.false., &
-    !                 xmin=0.0_rk, xmax=6.0_rk, ymin=0.0_rk, ymax=6.0_rk)
-    input = input_t(reconstruction_type='piecewise_linear_sgg', &
-                    ni_nodes=ni_nodes, nj_nodes=nj_nodes, &
-                    read_init_cond_from_file=.false., &
-                    xmin=0.0_rk, xmax=3.0_rk, ymin=0.0_rk, ymax=3.0_rk)
-
-    grid => grid_factory(input)
-
-    ! These are normally handled by the cato puppeteer, but for now we make them ourselves
-    associate(imin=>grid%ilo_bc_cell, imax=>grid%ihi_bc_cell, &
-              jmin=>grid%jlo_bc_cell, jmax=>grid%jhi_bc_cell)
-
-      allocate(prim_vars(4, imin:imax, jmin:jmax), stat=alloc_status)
-      prim_vars = 0.0_rk
-      ! ((rho,u,v,p),i,j) Conserved variables for each cell
-      if(alloc_status /= 0) error stop "Unable to allocate prim_vars"
-
-      allocate(reconstructed_domain(4, 4, 2, imin:imax, jmin:jmax), stat=alloc_status)
-      reconstructed_domain = 0.0_rk
-      ! ((rho, u ,v, p), point, node/midpoint, i, j); this is a cell-based value, so imax=ni-1, etc
-      if(alloc_status /= 0) error stop "Unable to allocate reconstructed_domain"
-=======
 
     write(*, *) "Testing the TVD2 edge iterpolation and 'none' flux limiter"
     input%spatial_reconstruction = 'TVD2'
@@ -166,7 +132,6 @@
       write(*, '(16x,es11.3)') E1
       write(*, *)
 
->>>>>>> c91faeb5
     end associate
 
     ! do i = lbound(edge_vars, dim=2), ubound(edge_vars, dim=2)
