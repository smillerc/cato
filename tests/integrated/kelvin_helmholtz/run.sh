#!/bin/bash
#module purge
#module load pfunit
#module load cgns
#module load intel/2019.3

export I_MPI_REMOVED_VAR_WARNING=0
export I_MPI_VAR_CHECK_SPELLING=0
export FOR_COARRAY_NUM_IMAGES=1
export OMP_NUM_THREADS=2

cato_dir=../../../build
run_dir=`pwd`
rm -rf results
<<<<<<< HEAD
# python generate_ic.py
=======
python generate_ic.py
>>>>>>> 5eb9e7d8

if [ -f "cato.x" ]; then rm cato.x; fi
if [ -f "cato.error" ]; then rm cato.error; fi
rm -rf step*

cd ${cato_dir} && make -j && \
    cd ${run_dir} && \
    cp ${cato_dir}/bin/cato.x . &&\
    ./cato.x input.ini

if [ -f "cato.error" ]; then
    echo
    echo "Error(s) if any"
    echo
    cat cato.error
fi<|MERGE_RESOLUTION|>--- conflicted
+++ resolved
@@ -12,11 +12,7 @@
 cato_dir=../../../build
 run_dir=`pwd`
 rm -rf results
-<<<<<<< HEAD
-# python generate_ic.py
-=======
 python generate_ic.py
->>>>>>> 5eb9e7d8
 
 if [ -f "cato.x" ]; then rm cato.x; fi
 if [ -f "cato.error" ]; then rm cato.error; fi
