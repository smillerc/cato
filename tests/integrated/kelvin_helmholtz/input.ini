--- conflicted
+++ resolved
@@ -6,23 +6,14 @@
 
 [time]
 max_time = 0.4
-<<<<<<< HEAD
-integration_strategy='heun'
-=======
 integration_strategy='ralston'
->>>>>>> 5eb9e7d8
 cfl = 0.7
 
 [grid]
 grid_type = '2d_regular'
 
 [reference_state]
-<<<<<<< HEAD
-reference_time=1.0
-reference_length=1.0
-=======
 reference_pressure=1.0
->>>>>>> 5eb9e7d8
 reference_density=1.0
 
 [initial_conditions]
@@ -36,14 +27,9 @@
 minus_y = 'periodic'
 
 [scheme]
-<<<<<<< HEAD
-reconstruction_type = 'piecewise_linear_sgg_structured'
-slope_limiter = 'minmod'
-=======
 gradient_scheme = 'green_gauss'
 cell_reconstruction = 'piecewise_linear'
 limiter = 'minmod'
->>>>>>> 5eb9e7d8
 
 [physics]
 polytropic_index = 1.6666666667
