[general]
title='1D Sod Shock Tube'

[time]
max_time = .2
integration_strategy='ssp_rk3'
cfl = 0.4

[grid]
grid_type = '2d_regular'

[reference_state]
reference_pressure=1.0
reference_density=1.0
reference_mach=0.001

[initial_conditions]
read_from_file = true
initial_condition_file = 'shock_tube_1d.h5'

[boundary_conditions]
plus_x = 'zero_gradient'
minus_x = 'zero_gradient'
plus_y = 'periodic'
minus_y = 'periodic'

[scheme]
; flux_solver = 'FVLEG'
flux_solver = 'AUSM+-up'
gradient_scheme = 'green_gauss'
cell_reconstruction = 'piecewise_linear'
<<<<<<< HEAD
edge_interpolation_scheme = 'TVD2'
=======
edge_interpolation_scheme = 'TVD3'
>>>>>>> bc380ce2
limiter = 'minmod'

[physics]
polytropic_index = 1.4

[io]
contour_format = 'xdmf'
contour_interval_dt = 0.01<|MERGE_RESOLUTION|>--- conflicted
+++ resolved
@@ -29,11 +29,7 @@
 flux_solver = 'AUSM+-up'
 gradient_scheme = 'green_gauss'
 cell_reconstruction = 'piecewise_linear'
-<<<<<<< HEAD
 edge_interpolation_scheme = 'TVD2'
-=======
-edge_interpolation_scheme = 'TVD3'
->>>>>>> bc380ce2
 limiter = 'minmod'
 
 [physics]
