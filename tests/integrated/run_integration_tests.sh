#!/bin/bash

# Run integration tests
export I_MPI_REMOVED_VAR_WARNING=0
export I_MPI_VAR_CHECK_SPELLING=0
export FOR_COARRAY_NUM_IMAGES=6
export OMP_NUM_THREADS=1
export UCX_LOG_LEVEL=error

set -u
set -e

# Set the vendor to gnu or intel
vendor=$1
ls ../..

if [[ "$OSTYPE" == "linux-gnu" ]]; then
    results_dir=`readlink -f ./test_results`
    cato_dir=`readlink -f ../../build`
elif [[ "$OSTYPE" == "darwin"* ]]; then
    results_dir=`greadlink -f ./test_results`
    cato_dir=`greadlink -f ../../build`
fi

cato_exe=${cato_dir}/bin/cato.x
echo "CATO exe: ${cato_exe}"
rm -rf ${results_dir} && mkdir -p ${results_dir}

if [ $vendor == "intel" ]; then
    run=''
else
    run="cafrun -np ${FOR_COARRAY_NUM_IMAGES}"
fi

# 1D Tests (serial mode)
for test in sod_1d shu_osher_shocktube
do
    cd ${test} && rm -rf results && \
    echo "Test: " ${test} `pwd` && ls && \
<<<<<<< HEAD
=======
    python generate_ic.py && \
>>>>>>> 37a2d549
    ${cato_exe} input.ini && \
    echo "Post-processing" && \
    python view_results.py && cp -v *.png ${results_dir} && cd ..
done

# 2D Tests (use coarrays)
for test in shock_noise sedov kelvin_helmholtz implosion
do
    cd ${test} && rm -rf results && \
    echo "Test: " ${test} `pwd` && ls && \
<<<<<<< HEAD
=======
    python generate_ic.py && \
>>>>>>> 37a2d549
    ${run} ${cato_exe} input.ini && \
    echo "Post-processing" && \
    python view_results.py && cp -v *.png ${results_dir} && cd ..
done<|MERGE_RESOLUTION|>--- conflicted
+++ resolved
@@ -37,10 +37,7 @@
 do
     cd ${test} && rm -rf results && \
     echo "Test: " ${test} `pwd` && ls && \
-<<<<<<< HEAD
-=======
     python generate_ic.py && \
->>>>>>> 37a2d549
     ${cato_exe} input.ini && \
     echo "Post-processing" && \
     python view_results.py && cp -v *.png ${results_dir} && cd ..
@@ -51,10 +48,7 @@
 do
     cd ${test} && rm -rf results && \
     echo "Test: " ${test} `pwd` && ls && \
-<<<<<<< HEAD
-=======
     python generate_ic.py && \
->>>>>>> 37a2d549
     ${run} ${cato_exe} input.ini && \
     echo "Post-processing" && \
     python view_results.py && cp -v *.png ${results_dir} && cd ..
