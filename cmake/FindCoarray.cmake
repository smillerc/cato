# Distributed under the OSI-approved BSD 3-Clause License.  See accompanying file Copyright.txt or
# https://cmake.org/licensing for details.

#[=======================================================================[.rst:
FindCoarray
----------

Finds compiler flags or library necessary to support Fortran 2008/2018 coarrays.

This packages primary purposes are:

* for compilers natively supporting Fortran coarrays without needing compiler options, simply indicating Coarray_FOUND  (example: Cray)
* for compilers with built-in Fortran coarray support, enable compiler option (example: Intel Fortran)
* for compilers needing a library such as OpenCoarrays, presenting library (example: GNU)


Result Variables
^^^^^^^^^^^^^^^^

``Coarray_FOUND``
  indicates coarray support found (whether built-in or library)

``Coarray_LIBRARIES``
  coarray library path
``Coarray_COMPILE_OPTIONS``
  coarray compiler options
``Coarray_EXECUTABLE``
  coarray executable e.g. ``cafrun``
``Coarray_MAX_NUMPROCS``
  maximum number of parallel processes
``Coarray_NUMPROC_FLAG``
  use for executing in parallel: ${Coarray_EXECUTABLE} ${Coarray_NUMPROC_FLAG} ${Coarray_MAX_NUMPROCS} ${CMAKE_CURRENT_BINARY_DIR}/myprogram

Cache Variables
^^^^^^^^^^^^^^^^

The following cache variables may also be set:

``Coarray_LIBRARY``
  The coarray libraries, if needed and found
#]=======================================================================]

cmake_policy(VERSION 3.3)

set(options_coarray Intel) # flags needed
set(opencoarray_supported GNU) # future: Flang, etc.

unset(Coarray_COMPILE_OPTIONS)
unset(Coarray_LIBRARY)
unset(Coarray_REQUIRED_VARS)

if(CMAKE_Fortran_COMPILER_ID IN_LIST options_coarray)

  if(CMAKE_Fortran_COMPILER_ID STREQUAL Intel)
<<<<<<< HEAD
=======

>>>>>>> 8f5c726b
    if(WIN32)
      set(Coarray_COMPILE_OPTIONS /Qcoarray:shared)
      list(APPEND Coarray_REQUIRED_VARS ${Coarray_COMPILE_OPTIONS})
    elseif(UNIX AND NOT APPLE)
<<<<<<< HEAD
      set(Coarray_COMPILE_OPTIONS -coarray=shared)
      set(Coarray_LIBRARY -coarray=shared) # ifort requires it at build AND link
=======

      if(SERIAL_BUILD)
        set(IFORT_COARRAY "-coarray=single")
        set(Coarray_MAX_NUMPROCS 1)
      elseif(SHARED_MEMORY)
        # if(ENABLE_TESTING)
        #   set(IFORT_COARRAY "-coarray=shared -coarray-num-images=${N_CORES}")
        # else()
          set(IFORT_COARRAY "-coarray=shared")
          set(Coarray_MAX_NUMPROCS ${N_CORES})
        # endif()
      elseif(DISTRIBUTED_MEMORY)
        set(IFORT_COARRAY "-coarray=distributed")
      endif()

      set(Coarray_COMPILE_OPTIONS ${IFORT_COARRAY})
      set(Coarray_LIBRARY ${IFORT_COARRAY}) # ifort requires it at build AND link
>>>>>>> 8f5c726b
      list(APPEND Coarray_REQUIRED_VARS ${Coarray_LIBRARY})
    endif()
  endif()

elseif(CMAKE_Fortran_COMPILER_ID IN_LIST opencoarray_supported)

  find_package(OpenCoarrays)

  if(OpenCoarrays_FOUND)
    set(Coarray_LIBRARY OpenCoarrays::caf_mpi)

    set(Coarray_EXECUTABLE cafrun)

    include(ProcessorCount)
    processorcount(Nproc)
    set(Coarray_MAX_NUMPROCS ${Nproc})
    set(Coarray_NUMPROC_FLAG -np)

    list(APPEND Coarray_REQUIRED_VARS ${Coarray_LIBRARY})
  elseif(CMAKE_Fortran_COMPILER_ID STREQUAL GNU)
    set(Coarray_COMPILE_OPTIONS -fcoarray=single)
    list(APPEND Coarray_REQUIRED_VARS ${Coarray_COMPILE_OPTIONS})
  endif()

endif()

set(CMAKE_REQUIRED_FLAGS ${Coarray_COMPILE_OPTIONS})
set(CMAKE_REQUIRED_LIBRARIES ${Coarray_LIBRARY})
include(CheckFortranSourceCompiles)
check_fortran_source_compiles("real :: x[*]; end" f08coarray SRC_EXT f90)
unset(CMAKE_REQUIRED_FLAGS)
unset(CMAKE_REQUIRED_LIBRARIES)

list(APPEND Coarray_REQUIRED_VARS ${f08coarray})

include(FindPackageHandleStandardArgs)
find_package_handle_standard_args(Coarray REQUIRED_VARS Coarray_REQUIRED_VARS)
<<<<<<< HEAD

if(Coarray_FOUND)
  set(Coarray_LIBRARIES ${Coarray_LIBRARY})
endif()
message(STATUS "Coarray_REQUIRED_VARS:" ${Coarray_REQUIRED_VARS})

message(STATUS "Coarray_REQUIRED_VARS:" ${Coarray_REQUIRED_VARS})
=======

if(Coarray_FOUND)
  set(Coarray_LIBRARIES ${Coarray_LIBRARY})
endif()

message(STATUS "Coarray_COMPILE_OPTIONS:" ${Coarray_COMPILE_OPTIONS})
message(STATUS "Coarray_LIBRARIES:" ${Coarray_LIBRARIES})
message(STATUS "Coarray_MAX_NUMPROCS:" ${Coarray_MAX_NUMPROCS})

>>>>>>> 8f5c726b
mark_as_advanced(Coarray_LIBRARY Coarray_REQUIRED_VARS)<|MERGE_RESOLUTION|>--- conflicted
+++ resolved
@@ -52,18 +52,11 @@
 if(CMAKE_Fortran_COMPILER_ID IN_LIST options_coarray)
 
   if(CMAKE_Fortran_COMPILER_ID STREQUAL Intel)
-<<<<<<< HEAD
-=======
 
->>>>>>> 8f5c726b
     if(WIN32)
       set(Coarray_COMPILE_OPTIONS /Qcoarray:shared)
       list(APPEND Coarray_REQUIRED_VARS ${Coarray_COMPILE_OPTIONS})
     elseif(UNIX AND NOT APPLE)
-<<<<<<< HEAD
-      set(Coarray_COMPILE_OPTIONS -coarray=shared)
-      set(Coarray_LIBRARY -coarray=shared) # ifort requires it at build AND link
-=======
 
       if(SERIAL_BUILD)
         set(IFORT_COARRAY "-coarray=single")
@@ -81,7 +74,6 @@
 
       set(Coarray_COMPILE_OPTIONS ${IFORT_COARRAY})
       set(Coarray_LIBRARY ${IFORT_COARRAY}) # ifort requires it at build AND link
->>>>>>> 8f5c726b
       list(APPEND Coarray_REQUIRED_VARS ${Coarray_LIBRARY})
     endif()
   endif()
@@ -119,15 +111,6 @@
 
 include(FindPackageHandleStandardArgs)
 find_package_handle_standard_args(Coarray REQUIRED_VARS Coarray_REQUIRED_VARS)
-<<<<<<< HEAD
-
-if(Coarray_FOUND)
-  set(Coarray_LIBRARIES ${Coarray_LIBRARY})
-endif()
-message(STATUS "Coarray_REQUIRED_VARS:" ${Coarray_REQUIRED_VARS})
-
-message(STATUS "Coarray_REQUIRED_VARS:" ${Coarray_REQUIRED_VARS})
-=======
 
 if(Coarray_FOUND)
   set(Coarray_LIBRARIES ${Coarray_LIBRARY})
@@ -137,5 +120,4 @@
 message(STATUS "Coarray_LIBRARIES:" ${Coarray_LIBRARIES})
 message(STATUS "Coarray_MAX_NUMPROCS:" ${Coarray_MAX_NUMPROCS})
 
->>>>>>> 8f5c726b
 mark_as_advanced(Coarray_LIBRARY Coarray_REQUIRED_VARS)